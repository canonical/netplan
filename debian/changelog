<<<<<<< HEAD
nplan (0.31~17.04.1) zesty; urgency=medium

  * Backport 0.31 to 17.04. (LP: #1713142)

 -- Mathieu Trudel-Lapierre <cyphermox@ubuntu.com>  Wed, 08 Nov 2017 15:11:33 -0500
=======
nplan (0.32) bionic; urgency=medium

  * src/nm.c: better handle the UUID generation; the order of iterating
    through interaces may affect things here. Also make sure the tests catch
    a null UUID.

 -- Mathieu Trudel-Lapierre <cyphermox@ubuntu.com>  Tue, 14 Nov 2017 08:53:51 -0500
>>>>>>> 4610d1dc

nplan (0.31) bionic; urgency=medium

  [ Mathieu Trudel-Lapierre ]
  * src/nm.c: generate a UUID for a connection only as needed; when we're
    dealing with NM VLANs. (LP: #1712921)
  * debian/tests/autostart: Make the autostart test more verbose and avoid
    failing right from the start when systemd-networkd is disabled.
    (LP: #1699371)
  * tests/integration.py: bump the NetworkManager timeout for settling to
    120 seconds, autopkgtest infrastructure tends to be a little slow for the
    network device configuration to be applied and noticed by NM.
    (LP: #1699371)

  [ Dimitri John Ledkov ]
  * Reload udevd to invalidate configuration cache of .rules/.link files
    as generate step may have changed them. LP: #1669564

  [ Dan Streetman ]
  * Add another interface driver exception to netplan replug to prevent unbind
    of the Xen VIF interfaces. (LP: #1729573)

 -- Mathieu Trudel-Lapierre <cyphermox@ubuntu.com>  Wed, 08 Nov 2017 14:02:39 -0500

nplan (0.30) artful; urgency=medium

  * Add an "optional" syntax node for now to all devices. This is unimplemented
    for now, but intended to allow users to mark some devices as optional: to
    make sure they do not delay boot when configured. (LP: #1664844)

 -- Mathieu Trudel-Lapierre <cyphermox@ubuntu.com>  Wed, 11 Oct 2017 21:26:48 -0400

nplan (0.29) artful; urgency=medium

  * Fix autopkgtests in a world where /run/NetworkManager/conf.d already
    exists. nplan is enabled by default, so it might well have the directory
    already created on the filesystem.

 -- Mathieu Trudel-Lapierre <cyphermox@ubuntu.com>  Tue, 19 Sep 2017 15:24:17 -0400

nplan (0.28) artful; urgency=medium

  * Revert 56cd3eec which disabled IPv6 Router Advertisements by default. It
    broke default network config in LXD and was contrary to the defaults used
    by the kernel. Reopens LP: 1655440. (LP: #1717404)
  * Add "accept-ra:" key for all device types; this will default to OFF but
    allow users to disable processing Router Advertisements when required by
    their network setup. (LP: #1655440)

 -- Mathieu Trudel-Lapierre <cyphermox@ubuntu.com>  Mon, 18 Sep 2017 16:11:45 -0700

nplan (0.27) artful; urgency=medium

  [ Mathieu Trudel-Lapierre ]
  * Fix crash in systemd generator if called by an user on the command-line
  * coverage: fix exclusions to properly not cover our "never reached defaults"

  [ Dimitri John Ledkov ]
  * tests/integration.py: In teardown, stop systemd-networkd.socket.
  * src/networkd.c: Set UseMTU=true by default, whenever DHCP is in use.
    (LP: #1717471)
  * tests/integration.py: fix resolved detection.

 -- Dimitri John Ledkov <xnox@ubuntu.com>  Fri, 15 Sep 2017 14:25:22 +0100

nplan (0.26) artful; urgency=medium

  * Bonding:
    - Add support for specifying a primary slave. (LP: #1709135)
  * Rebind:
    - Fix brcmfmac harder. Treat any 'brcmfmac' driver as not supporting
      rebind. (LP: #1712224)
  * Autopkgtests:
    - Add allow-stderr. Systemd now bleats about a the networkd socket still
      being around and enabled when we restart the service; but we don't need
      to care since we're /restarting/ the service to load the new config.
    - Fix the autostart package to be more sensible: we don't really care if
      networkd autostarts or not, but we need to make sure that our generator
      will run at boot, so instead check the state, but only assert it once
      we've added a config file and before checking the state of our dummy
      device.
    - Do a bit more to make sure "mix" tests which stack virtual devices are
      as reliable as possible; by setting saner defaults.

 -- Mathieu Trudel-Lapierre <cyphermox@ubuntu.com>  Wed, 23 Aug 2017 19:32:33 -0400

nplan (0.25) artful; urgency=medium

  * tests/generate.py: add a test to validate that correct blacklist entries
    are added when creating virtual devices.
  * tests/integration.py: clean up after br0 in networkd's test_bridge_mac; as
    the remaining interface and udev configuration can confuse NetworkManager
    now that it seems to manage random devices it did not create again.
    (LP: #1699371)
  * src/nm.c: set the MTU even though we also specify it in systemd-networkd
    for consumption by udev. NetworkManager will try to set it and might
    otherwise default to the wrong value.
  * src/networkd.c: Set IPv6AcceptRA=no anytime we don't do DHCPv6 (or by the
    same config, SLAAC), and don't have static addresses set. This should fix
    the cases where unconfigured devices still get an IPv6 address.
    (LP: #1655440)
  * src/nm.c: Explicitly set IPv6 method=ignore when IPv6 is otherwise not
    configured; this follows the same logic as setting IPv6AcceptRA=no in
    networkd, with the exception that NM does not currently disable RAs. When
    it does, an unconfigured device for IPv6 will truly be left with no config.

 -- Mathieu Trudel-Lapierre <cyphermox@ubuntu.com>  Thu, 13 Jul 2017 16:22:18 -0400

nplan (0.24) artful; urgency=medium

  * debian/control: set Priority to important to make sure we can get into
    minimal.

 -- Mathieu Trudel-Lapierre <cyphermox@ubuntu.com>  Thu, 15 Jun 2017 21:37:51 -0400

nplan (0.23) artful; urgency=medium

  * Do not unbind brcmfmac, interface will be gone. (LP: #1696162)

 -- Mathieu Trudel-Lapierre <cyphermox@ubuntu.com>  Tue, 06 Jun 2017 12:25:22 -0400

nplan (0.22) artful; urgency=medium

  * Add support for setting a custom MAC address on all device types.
    (LP: #1690388)
  * Improved MAC/vlan integration tests; thanks for Dimitri John Ledkov for the
    changes.

 -- Mathieu Trudel-Lapierre <cyphermox@ubuntu.com>  Mon, 22 May 2017 11:57:39 -0400

nplan (0.21) artful; urgency=medium

  [ Ryan Harper ]
  * Add support for setting MTU on a device. (LP: #1668693)

  [ Mathieu Trudel-Lapierre ]
  * Don't rebind Atheros AR9271; it would confuse the driver. (LP: #1672740)
  * debian/control: Add Conflicts: against netplan; the network 'plan' daemon.
    Both ship the same /usr/sbin/netplan. (LP: #1665842)

 -- Mathieu Trudel-Lapierre <cyphermox@ubuntu.com>  Tue, 02 May 2017 09:37:57 -0400

nplan (0.20) zesty; urgency=medium

  * tests/integration.py: increase timeout for integration tests (networkd and
    NetworkManager "wait-online" checks) to account for longer bring-up times
    when dealing with stacked virtual devices.

 -- Mathieu Trudel-Lapierre <cyphermox@ubuntu.com>  Tue, 04 Apr 2017 21:26:01 -0400

nplan (0.19) zesty; urgency=medium

  * Add support for unordered definition of network devices: you can now
    specify a virtual devices before their member devices. (LP: #1670495)
  * Allow setting up the STP state for a bridge. (LP: #1665088)
  * Document bond/bridge parameters support. (LP: #1664702)

 -- Mathieu Trudel-Lapierre <cyphermox@ubuntu.com>  Thu, 09 Mar 2017 11:04:50 -0500

nplan (0.18) zesty; urgency=medium

  * debian/tests/integration.py: in some cases 'iw reg get' may qualify the
    reg domain results with 'global'; we must not let that trip up tests when
    they are run on Ubuntu infrastructure vs. local tests.

 -- Mathieu Trudel-Lapierre <cyphermox@ubuntu.com>  Tue, 07 Feb 2017 11:12:37 -0500

nplan (0.17) zesty; urgency=medium

  * New release:
    - Add support for configuring bonds.
    - Add support for configuring bridges.

 -- Mathieu Trudel-Lapierre <cyphermox@ubuntu.com>  Wed, 01 Feb 2017 18:35:45 -0500

nplan (0.16) zesty; urgency=medium

  [ Martin Pitt ]
  * doc/example-config: Adjust "routes:" example.
    It does not make sense to make "routes:" a global thing, they should be
    tied to an interface so that the route is only set when the corresponding
    interface exists and is up, and the config is not split in two parts.
  * doc/netplan.md: Point out that NM does not support globbing (LP: #1631018)

  [ Mathieu Trudel-Lapierre ]
  * Fix coverage for src/netplan to be 100%, and fail if coverage falls below
    that mark again.
  * Add support for specifying routes.

 -- Mathieu Trudel-Lapierre <cyphermox@ubuntu.com>  Fri, 23 Dec 2016 12:33:34 -0500

nplan (0.15) zesty; urgency=medium

  * tests/generate.py: Fix PEP-8 error (newly detected by -proposed
    pycodestyle).

 -- Martin Pitt <martin.pitt@ubuntu.com>  Wed, 09 Nov 2016 17:12:54 +0100

nplan (0.14) zesty; urgency=medium

  * tests/generate.py: Introduce macros for commonly expected networkd output
  * networkd: Use NetworkManager compatible DHCP route metrics (LP: #1639754)
  * doc/netplan.md: Fix wrong wifi reference in "br0" example
  * doc/netplan.md: Clarify introduction
  * tests/integration.py: Fix race condition with waiting for networkd

 -- Martin Pitt <martin.pitt@ubuntu.com>  Wed, 09 Nov 2016 16:57:49 +0100

nplan (0.13) zesty; urgency=medium

  [ Jonathan Cave ]
  * Blacklist mwifiex_pcie from rebinds (work around LP: #1630285)

  [ Martin Pitt ]
  * Add support for nameservers (LP: #1626617)

 -- Martin Pitt <martin.pitt@ubuntu.com>  Thu, 20 Oct 2016 16:23:58 +0200

nplan (0.12) yakkety; urgency=medium

  * netplan apply: Ignore Non-symlinks in /sys/class/net
  * tests/integration.py: Stop upping client veth interfaces
  * Add support for bonds

 -- Martin Pitt <martin.pitt@ubuntu.com>  Tue, 30 Aug 2016 10:32:17 +0200

nplan (0.11.1) yakkety; urgency=medium

  * tests/integration.py: Clean up wpa_supplicant in between tests

 -- Martin Pitt <martin.pitt@ubuntu.com>  Tue, 30 Aug 2016 07:21:02 +0200

nplan (0.11) yakkety; urgency=medium

  * Support /lib/netplan/*.yaml files.
    This is useful for configuration snippets shipped by packages.
  * Add networkd support for wifi (LP: #1616928)
    networkd cannot handle wifi natively, so generate a wpa_supplicant
    configuration and unit that does the WLAN part and leave the IP part to
    networkd.
    This supports open and WPA2, and infrastructure and adhoc mode. "match:" is not
    supported as the netplan-wpa@.service helper unit is bound to the named network
    interface device unit.
  * As networkd can now handle wifi devices, use networkd consistently as a default
    renderer.
  * tests/integration.py: Kill leftover NetworkManager processes between tests.
    NetworkManager.service has KillMode=process and leaks dhclient processes.
  * Fix package description for updated yaml paths

 -- Martin Pitt <martin.pitt@ubuntu.com>  Mon, 29 Aug 2016 17:25:33 +0200

nplan (0.10) yakkety; urgency=medium

  * Add "netplan ifupdown-migrate" command.
    This supports converting "loopback" (no-op) and "dhcp" interfaces (without
    options) for now.
  * Add "dhcp6:" option
  * Add "gateway[46]:" options
  * Ship empty /etc/netplan in the package
  * NM: Explicitly disable implied DHCP default when DHCP is not enabled.
    (LP: #1617051)
  * tests/integration.py: Quiesce systemd-networkd-wait-online.
  * Add support for VLAN.

 -- Martin Pitt <martin.pitt@ubuntu.com>  Sun, 28 Aug 2016 21:25:45 +0200

nplan (0.9) yakkety; urgency=medium

  * tests/integration.py: Improve debug messages on failure
  * netplan apply: disconnect devices from NetworkManager before restarting.
    Merely restarting NetworkManager does not suffice to apply a changed
    configuration, so disconnect managed devices first.
    Add autopkgtest to reproduce the problem and confirm the fix.
  * Fix configuration path in package description
  * networkd: Change generated config file prefix to "10-netplan"
    Just "netplan-*" sorts after /lib/systemd/network/99-default.link.
  * netplan apply: Force-replug network devices which are down to apply renames.
    Unbind/rebind network devices from their driver to simulate a hotplug, so
    that device renames get applied. Don't do this for devices which are up
    (or "unknown") though, to avoid disrupting existing network connections.
  * tests/integration.py: Add workaround for NM "unmanaged-devices="
    mishandling (LP #1615044)

 -- Martin Pitt <martin.pitt@ubuntu.com>  Fri, 19 Aug 2016 19:10:33 +0200

nplan (0.8) yakkety; urgency=medium

  * tests/cli.py: Test "generate" more precisely
  * Let "make coverage" fail if coverage is < 100%
  * Support /run/netplan/*.yaml files.
    This is useful if you want to try out a new network config before
    "committing" it to /etc: if your remote server is still reachable after
    "apply", you copy the files to /etc; otherwise rebooting will go back to
    the known-good state.
  * If global renderer is set to NM, allow NM to manage all devices.
    By default, NetworkManager only manages wifi and wwan devices (via
    /usr/lib/NetworkManager/conf.d/10-globally-managed-devices.conf). If
    global renderer is set to NetworkManager, disable that file in /run so
    that NM will once again manage all devices. This should be configured on
    desktop systems.
  * netplan apply: Asynchronously restart networkd/NM.
    This avoids deadlocks when calling "apply" during the boot sequence.
    (LP: #1614061)

 -- Martin Pitt <martin.pitt@ubuntu.com>  Wed, 17 Aug 2016 16:03:33 +0200

nplan (0.7) yakkety; urgency=medium

  * tests/cli.py: Fix TestGenerate to not depend on installed netplan

 -- Martin Pitt <martin.pitt@ubuntu.com>  Tue, 16 Aug 2016 16:39:11 +0200

nplan (0.6) yakkety; urgency=medium

  * Enable systemd-networkd-wait-online when starting networkd (LP: #1613548)
  * networkd: Prefix generated files with "netplan-"
  * generate: Clean up obsolete generated configs (LP: #1608223)
  * Prefer pycodestyle over pep8
  * Add initial "netplan" CLI. This implements commands "generate" and "apply"
    (partially) for now.
  * tests/integration.py: Use systemd-networkd-wait-online instead of polling
  * netplan.5: Add missing NAME section

 -- Martin Pitt <martin.pitt@ubuntu.com>  Tue, 16 Aug 2016 16:23:02 +0200

nplan (0.5) yakkety; urgency=medium

  * Recognize booean values as per YAML spec (LP: #1606839)
  * Add explicit systemd test dependency
  * networkd: Disable LinkLocalAddressing and RA for bridge components
  * Move "generate" from a systemd unit to a systemd generator
  * Automatically start networkd iff there is any networkd configuration
    (LP: #1607693)

 -- Martin Pitt <martin.pitt@ubuntu.com>  Mon, 01 Aug 2016 17:27:54 +0200

nplan (0.4) yakkety; urgency=medium

  * tests/integration.py: Avoid stderr output on reset-failed
  * Document configuration (man, html)

 -- Martin Pitt <martin.pitt@ubuntu.com>  Fri, 29 Jul 2016 10:45:33 +0200

nplan (0.3) yakkety; urgency=medium

  * Properly terminate wifi_access_point_handlers list

 -- Martin Pitt <martin.pitt@ubuntu.com>  Tue, 26 Jul 2016 21:57:26 +0200

nplan (0.2) yakkety; urgency=medium

  * Fix unstable TestConfigArgs.test_file_args() test
  * Add license/copyright headers to all source files

 -- Martin Pitt <martin.pitt@ubuntu.com>  Tue, 26 Jul 2016 16:29:26 +0200

nplan (0.1) yakkety; urgency=medium

  * Initial release.

 -- Martin Pitt <martin.pitt@ubuntu.com>  Tue, 26 Jul 2016 16:14:37 +0200<|MERGE_RESOLUTION|>--- conflicted
+++ resolved
@@ -1,10 +1,9 @@
-<<<<<<< HEAD
-nplan (0.31~17.04.1) zesty; urgency=medium
-
-  * Backport 0.31 to 17.04. (LP: #1713142)
+nplan (0.32~17.04.1) UNRELEASED; urgency=medium
+
+  * Backport 0.32 to 17.04. (LP: #1713142)
 
  -- Mathieu Trudel-Lapierre <cyphermox@ubuntu.com>  Wed, 08 Nov 2017 15:11:33 -0500
-=======
+
 nplan (0.32) bionic; urgency=medium
 
   * src/nm.c: better handle the UUID generation; the order of iterating
@@ -12,7 +11,6 @@
     a null UUID.
 
  -- Mathieu Trudel-Lapierre <cyphermox@ubuntu.com>  Tue, 14 Nov 2017 08:53:51 -0500
->>>>>>> 4610d1dc
 
 nplan (0.31) bionic; urgency=medium
 
