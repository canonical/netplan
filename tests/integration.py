--- conflicted
+++ resolved
@@ -1631,19 +1631,13 @@
         with open('/sys/class/net/mybond/bonding/arp_validate') as f:
             self.assertEqual(f.read().strip(), 'all 3')
 
-<<<<<<< HEAD
     def test_bridge_port_priority(self):
-=======
-    @unittest.skip("networkd does not handle non-unicast routes correctly yet (Invalid argument)")
-    def test_route_type_blackhole(self):
->>>>>>> d419c7b8
-        self.setup_eth(None)
-        self.start_dnsmasq(None, self.dev_e2_ap)
-        with open(self.config, 'w') as f:
-            f.write('''network:
-  renderer: %(r)s
-  ethernets:
-<<<<<<< HEAD
+        self.setup_eth(None)
+        self.start_dnsmasq(None, self.dev_e2_ap)
+        with open(self.config, 'w') as f:
+            f.write('''network:
+  renderer: %(r)s
+  ethernets:
     ethbr:
       match: {name: %(e2c)s}
   bridges:
@@ -1669,7 +1663,15 @@
         self.assertIn(self.dev_e2_client, lines[0])
         with open('/sys/class/net/mybr/brif/%s/priority' % self.dev_e2_client) as f:
             self.assertEqual(f.read().strip(), '42')
-=======
+
+    @unittest.skip("networkd does not handle non-unicast routes correctly yet (Invalid argument)")
+    def test_route_type_blackhole(self):
+        self.setup_eth(None)
+        self.start_dnsmasq(None, self.dev_e2_ap)
+        with open(self.config, 'w') as f:
+            f.write('''network:
+  renderer: %(r)s
+  ethernets:
     ethbn:
       match: {name: %(ec)s}
       addresses: [ "10.20.10.1/24" ]
@@ -1733,7 +1735,6 @@
                       subprocess.check_output(['ip', 'rule', 'show']))
         self.assertIn(b'40.0.0.0/24 via 10.20.10.88',
                       subprocess.check_output(['ip', 'route', 'show', 'table', '99']))
->>>>>>> d419c7b8
 
 
 class TestNetworkManager(NetworkTestBase, _CommonTests):
