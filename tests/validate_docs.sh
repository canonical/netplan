#!/bin/bash
# find everything that looks like
#     {"driver", YAML_SCALAR_NODE,...,
# extract the thing in quotes.

# sanity check: make sure none have disappeared, as might happen from a reformat.
count=$(sed -n 's/[ ]\+{"\([a-z0-9-]\+\)", YAML_[A-Z]\+_NODE.*/\1/p' src/parse.c | sort | wc -l)
# 144 is based on 0.99+da6f776 definitions, and should be updated periodically.
if [ $count -lt 144 ]; then
    echo "ERROR: fewer YAML keys defined in src/parse.c than expected!"
    echo "       Has the file been reformatted or refactored? If so, modify"
    echo "       validate_docs.sh appropriately."
    exit 1
fi

# iterate through the keys
for term in $(sed -n 's/[ ]\+{"\([a-z0-9-]\+\)", YAML_[A-Z]\+_NODE.*/\1/p' src/parse.c | sort | uniq); do
    # it can be documented in the following ways.
    # 1. "Properties for device type ``blah:``
    if egrep "## Properties for device type \`\`$term:\`\`" doc/netplan.md > /dev/null; then
        continue
    fi

    # 2. "[blah, ]``blah``[, ``blah2``]: (scalar|bool|...)
<<<<<<< HEAD
    if egrep "\`\`$term\`\`.*\((scalar|bool|mapping|sequence of scalars|sequence of mappings)" doc/netplan.md > /dev/null; then
=======
    if egrep "\`\`$term\`\`.*\((scalar|bool|mapping|sequence of scalars|sequence of sequence of scalars)" doc/netplan.md > /dev/null; then
>>>>>>> ee50582d
        continue
    fi

    # 3. we give a pass to network and version
    if [[ $term = "network" ]] || [[ $term = "version" ]]; then
        continue
    fi

    # 4. search doesn't get a full description but it's good enough
    if [[ $term = "search" ]]; then
        continue
    fi

    # 5. gratuit_i_ous arp gets a special note
    if [[ $term = "gratuitious-arp" ]]; then
        continue
    fi

    echo ERROR: The key "$term" is defined in the parser but not documented.
    exit 1
done
echo "validate_docs: OK"<|MERGE_RESOLUTION|>--- conflicted
+++ resolved
@@ -22,11 +22,7 @@
     fi
 
     # 2. "[blah, ]``blah``[, ``blah2``]: (scalar|bool|...)
-<<<<<<< HEAD
-    if egrep "\`\`$term\`\`.*\((scalar|bool|mapping|sequence of scalars|sequence of mappings)" doc/netplan.md > /dev/null; then
-=======
-    if egrep "\`\`$term\`\`.*\((scalar|bool|mapping|sequence of scalars|sequence of sequence of scalars)" doc/netplan.md > /dev/null; then
->>>>>>> ee50582d
+    if egrep "\`\`$term\`\`.*\((scalar|bool|mapping|sequence of scalars|sequence of mappings|sequence of sequence of scalars)" doc/netplan.md > /dev/null; then
         continue
     fi
 
