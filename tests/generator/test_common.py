--- conflicted
+++ resolved
@@ -555,7 +555,6 @@
 UseMTU=true
 '''})
 
-<<<<<<< HEAD
     def test_eth_ignore_carrier_true(self):
         self.generate('''network:
   version: 2
@@ -573,43 +572,6 @@
 '''})
 
     def test_gateway(self):
-=======
-    def test_gateway4(self):
-        err = self.generate('''network:
-  version: 2
-  ethernets:
-    engreen:
-      addresses: ["192.168.14.2/24"]
-      gateway4: 192.168.14.1''')
-        self.assertIn("`gateway4` has been deprecated, use default routes instead.", err)
-        self.assert_networkd({'engreen.network': '''[Match]
-Name=engreen
-
-[Network]
-LinkLocalAddressing=ipv6
-Address=192.168.14.2/24
-Gateway=192.168.14.1
-'''})
-
-    def test_gateway6(self):
-        err = self.generate('''network:
-  version: 2
-  ethernets:
-    engreen:
-      addresses: ["2001:FFfe::1/64"]
-      gateway6: 2001:FFfe::2''')
-        self.assertIn("`gateway6` has been deprecated, use default routes instead.", err)
-        self.assert_networkd({'engreen.network': '''[Match]
-Name=engreen
-
-[Network]
-LinkLocalAddressing=ipv6
-Address=2001:FFfe::1/64
-Gateway=2001:FFfe::2
-'''})
-
-    def test_gateway_full(self):
->>>>>>> e533ddf6
         self.generate('''network:
   version: 2
   ethernets:
