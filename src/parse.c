/*
 * Copyright (C) 2016 Canonical, Ltd.
 * Author: Martin Pitt <martin.pitt@ubuntu.com>
 *
 * This program is free software; you can redistribute it and/or modify
 * it under the terms of the GNU General Public License as published by
 * the Free Software Foundation; version 3.
 *
 * This program is distributed in the hope that it will be useful,
 * but WITHOUT ANY WARRANTY; without even the implied warranty of
 * MERCHANTABILITY or FITNESS FOR A PARTICULAR PURPOSE.  See the
 * GNU General Public License for more details.
 *
 * You should have received a copy of the GNU General Public License
 * along with this program.  If not, see <http://www.gnu.org/licenses/>.
 */

#include <stdarg.h>
#include <errno.h>
#include <regex.h>
#include <arpa/inet.h>

#include <glib.h>
#include <glib/gstdio.h>
#include <gio/gio.h>

#include <yaml.h>

#include "parse.h"
#include "error.h"
#include "validation.h"

/* convenience macro to put the offset of a NetplanNetDefinition field into "void* data" */
#define access_point_offset(field) GUINT_TO_POINTER(offsetof(NetplanWifiAccessPoint, field))
#define auth_offset(field) GUINT_TO_POINTER(offsetof(NetplanAuthenticationSettings, field))
#define ip_rule_offset(field) GUINT_TO_POINTER(offsetof(NetplanIPRule, field))
#define netdef_offset(field) GUINT_TO_POINTER(offsetof(NetplanNetDefinition, field))
#define route_offset(field) GUINT_TO_POINTER(offsetof(NetplanIPRoute, field))
<<<<<<< HEAD
#define wireguard_peer_offset(field) GUINT_TO_POINTER(offsetof(NetplanWireguardPeer, field))
=======
#define ip_rule_offset(field) GUINT_TO_POINTER(offsetof(NetplanIPRule, field))
#define auth_offset(field) GUINT_TO_POINTER(offsetof(NetplanAuthenticationSettings, field))
#define access_point_offset(field) GUINT_TO_POINTER(offsetof(NetplanWifiAccessPoint, field))
#define addr_option_offset(field) GUINT_TO_POINTER(offsetof(NetplanAddressOptions, field))
>>>>>>> 85134d13

/* NetplanNetDefinition that is currently being processed */
static NetplanNetDefinition* cur_netdef;

/* NetplanWifiAccessPoint that is currently being processed */
static NetplanWifiAccessPoint* cur_access_point;

/* NetplanAuthenticationSettings that are currently being processed */
static NetplanAuthenticationSettings* cur_auth;

<<<<<<< HEAD
/* NetplanWireguardPeer that is currently being processed */
static NetplanWireguardPeer* cur_wireguard_peer;
=======
static NetplanAddressOptions* cur_addr_option;
>>>>>>> 85134d13

static NetplanIPRoute* cur_route;
static NetplanIPRule* cur_ip_rule;

static NetplanBackend backend_global, backend_cur_type;

/* Global ID → NetplanNetDefinition* map for all parsed config files */
GHashTable* netdefs;

/* Contains the same objects as 'netdefs' but ordered by dependency */
GList* netdefs_ordered;

/* Set of IDs in currently parsed YAML file, for being able to detect
 * "duplicate ID within one file" vs. allowing a drop-in to override/amend an
 * existing definition */
static GHashTable* ids_in_file;

/* Global variables, defined in this file */
int missing_ids_found;
const char* current_file;
GHashTable* missing_id;

/**
 * Load YAML file name into a yaml_document_t.
 *
 * Returns: TRUE on success, FALSE if the document is malformed; @error gets set then.
 */
static gboolean
load_yaml(const char* yaml, yaml_document_t* doc, GError** error)
{
    FILE* fyaml = NULL;
    yaml_parser_t parser;
    gboolean ret = TRUE;

    current_file = yaml;

    fyaml = g_fopen(yaml, "r");
    if (!fyaml) {
        g_set_error(error, G_FILE_ERROR, errno, "Cannot open %s: %s", yaml, g_strerror(errno));
        return FALSE;
    }

    yaml_parser_initialize(&parser);
    yaml_parser_set_input_file(&parser, fyaml);
    if (!yaml_parser_load(&parser, doc)) {
        ret = parser_error(&parser, yaml, error);
    }

    yaml_parser_delete(&parser);
    fclose(fyaml);
    return ret;
}

#define YAML_VARIABLE_NODE  YAML_NO_NODE

/**
 * Raise a GError about a type mismatch and return FALSE.
 */
static gboolean
assert_type_fn(yaml_node_t* node, yaml_node_type_t expected_type, GError** error)
{
    if (node->type == expected_type)
        return TRUE;

    switch (expected_type) {
        case YAML_VARIABLE_NODE:
            /* Special case, defer sanity checking to the next handlers */
            return TRUE;
            break;
        case YAML_SCALAR_NODE:
            yaml_error(node, error, "expected scalar");
            break;
        case YAML_SEQUENCE_NODE:
            yaml_error(node, error, "expected sequence");
            break;
        case YAML_MAPPING_NODE:
            yaml_error(node, error, "expected mapping (check indentation)");
            break;

        // LCOV_EXCL_START
        default:
            g_assert_not_reached();
        // LCOV_EXCL_STOP
    }
    return FALSE;
}

#define assert_type(n,t) { if (!assert_type_fn(n,t,error)) return FALSE; }

static inline const char*
scalar(const yaml_node_t* node)
{
    return (const char*) node->data.scalar.value;
}

static void
add_missing_node(const yaml_node_t* node)
{
    NetplanMissingNode* missing;

    /* Let's capture the current netdef we were playing with along with the
     * actual yaml_node_t that errors (that is an identifier not previously
     * seen by the compiler). We can use it later to write an sensible error
     * message and point the user in the right direction. */
    missing = g_new0(NetplanMissingNode, 1);
    missing->netdef_id = cur_netdef->id;
    missing->node = node;

    g_debug("recording missing yaml_node_t %s", scalar(node));
    g_hash_table_insert(missing_id, (gpointer)scalar(node), missing);
}

/**
 * Check that node contains a valid ID/interface name. Raise GError if not.
 */
static gboolean
assert_valid_id(yaml_node_t* node, GError** error)
{
    static regex_t re;
    static gboolean re_inited = FALSE;

    assert_type(node, YAML_SCALAR_NODE);

    if (!re_inited) {
        g_assert(regcomp(&re, "^[[:alnum:][:punct:]]+$", REG_EXTENDED|REG_NOSUB) == 0);
        re_inited = TRUE;
    }

    if (regexec(&re, scalar(node), 0, NULL, 0) != 0)
        return yaml_error(node, error, "Invalid name '%s'", scalar(node));
    return TRUE;
}

/****************************************************
 * Data types and functions for interpreting YAML nodes
 ****************************************************/

typedef gboolean (*node_handler) (yaml_document_t* doc, yaml_node_t* node, const void* data, GError** error);

typedef struct mapping_entry_handler_s {
    /* mapping key (must be scalar) */
    const char* key;
    /* expected type  of the mapped value */
    yaml_node_type_t type;
    /* handler for the value of this key */
    node_handler handler;
    /* if type == YAML_MAPPING_NODE and handler is NULL, use process_mapping()
     * on this handler map as handler */
    const struct mapping_entry_handler_s* map_handlers;
    /* user_data */
    const void* data;
} mapping_entry_handler;

/**
 * Return the #mapping_entry_handler that matches @key, or NULL if not found.
 */
static const mapping_entry_handler*
get_handler(const mapping_entry_handler* handlers, const char* key)
{
    for (unsigned i = 0; handlers[i].key != NULL; ++i) {
        if (g_strcmp0(handlers[i].key, key) == 0)
            return &handlers[i];
    }
    return NULL;
}

/**
 * Call handlers for all entries in a YAML mapping.
 * @doc: The yaml_document_t
 * @node: The yaml_node_t to process, must be a #YAML_MAPPING_NODE
 * @handlers: Array of mapping_entry_handler with allowed keys
 * @error: Gets set on data type errors or unknown keys
 *
 * Returns: TRUE on success, FALSE on error (@error gets set then).
 */
static gboolean
process_mapping(yaml_document_t* doc, yaml_node_t* node, const mapping_entry_handler* handlers, GError** error)
{
    yaml_node_pair_t* entry;

    assert_type(node, YAML_MAPPING_NODE);

    for (entry = node->data.mapping.pairs.start; entry < node->data.mapping.pairs.top; entry++) {
        yaml_node_t* key, *value;
        const mapping_entry_handler* h;

        g_assert(*error == NULL);

        key = yaml_document_get_node(doc, entry->key);
        value = yaml_document_get_node(doc, entry->value);
        assert_type(key, YAML_SCALAR_NODE);
        h = get_handler(handlers, scalar(key));
        if (!h)
            return yaml_error(key, error, "unknown key '%s'", scalar(key));
        assert_type(value, h->type);
        if (h->map_handlers) {
            g_assert(h->handler == NULL);
            g_assert(h->type == YAML_MAPPING_NODE);
            if (!process_mapping(doc, value, h->map_handlers, error))
                return FALSE;
        } else {
            if (!h->handler(doc, value, h->data, error))
                return FALSE;
        }
    }

    return TRUE;
}

/*************************************************************
 * Generic helper functions to extract data from scalar nodes.
 *************************************************************/

/**
 * Handler for setting a guint field from a scalar node, inside a given struct
 * @entryptr: pointer to the begining of the to-be-modified data structure
 * @data: offset into entryptr struct where the guint field to write is located
 */
static gboolean
handle_generic_guint(yaml_document_t* doc, yaml_node_t* node, const void* entryptr, const void* data, GError** error)
{
    g_assert(entryptr);
    guint offset = GPOINTER_TO_UINT(data);
    guint64 v;
    gchar* endptr;

    v = g_ascii_strtoull(scalar(node), &endptr, 10);
    if (*endptr != '\0' || v > G_MAXUINT)
        return yaml_error(node, error, "invalid unsigned int value '%s'", scalar(node));

    *((guint*) ((void*) entryptr + offset)) = (guint) v;
    return TRUE;
}

/**
 * Handler for setting a string field from a scalar node, inside a given struct
 * @entryptr: pointer to the beginning of the to-be-modified data structure
 * @data: offset into entryptr struct where the const char* field to write is
 *        located
 */
static gboolean
handle_generic_str(yaml_document_t* doc, yaml_node_t* node, void* entryptr, const void* data, GError** error)
{
    g_assert(entryptr);
    guint offset = GPOINTER_TO_UINT(data);
    char** dest = (char**) ((void*) entryptr + offset);
    g_free(*dest);
    *dest = g_strdup(scalar(node));
    return TRUE;
}

/*
 * Handler for setting a MAC address field from a scalar node, inside a given struct
 * @entryptr: pointer to the beginning of the to-be-modified data structure
 * @data: offset into entryptr struct where the const char* field to write is
 *        located
 */
static gboolean
handle_generic_mac(yaml_document_t* doc, yaml_node_t* node, void* entryptr, const void* data, GError** error)
{
    g_assert(entryptr);
    static regex_t re;
    static gboolean re_inited = FALSE;

    g_assert(node->type == YAML_SCALAR_NODE);

    if (!re_inited) {
        g_assert(regcomp(&re, "^[[:xdigit:]][[:xdigit:]]:[[:xdigit:]][[:xdigit:]]:[[:xdigit:]][[:xdigit:]]:[[:xdigit:]][[:xdigit:]]:[[:xdigit:]][[:xdigit:]]:[[:xdigit:]][[:xdigit:]]$", REG_EXTENDED|REG_NOSUB) == 0);
        re_inited = TRUE;
    }

    if (regexec(&re, scalar(node), 0, NULL, 0) != 0)
        return yaml_error(node, error, "Invalid MAC address '%s', must be XX:XX:XX:XX:XX:XX", scalar(node));

    return handle_generic_str(doc, node, entryptr, data, error);
}

/*
 * Handler for setting a boolean field from a scalar node, inside a given struct
 * @entryptr: pointer to the beginning of the to-be-modified data structure
 * @data: offset into entryptr struct where the boolean field to write is located
 */
static gboolean
handle_generic_bool(yaml_document_t* doc, yaml_node_t* node, void* entryptr, const void* data, GError** error)
{
    g_assert(entryptr);
    guint offset = GPOINTER_TO_UINT(data);
    gboolean v;

    if (g_ascii_strcasecmp(scalar(node), "true") == 0 ||
        g_ascii_strcasecmp(scalar(node), "on") == 0 ||
        g_ascii_strcasecmp(scalar(node), "yes") == 0 ||
        g_ascii_strcasecmp(scalar(node), "y") == 0)
        v = TRUE;
    else if (g_ascii_strcasecmp(scalar(node), "false") == 0 ||
        g_ascii_strcasecmp(scalar(node), "off") == 0 ||
        g_ascii_strcasecmp(scalar(node), "no") == 0 ||
        g_ascii_strcasecmp(scalar(node), "n") == 0)
        v = FALSE;
    else
        return yaml_error(node, error, "invalid boolean value '%s'", scalar(node));

    *((gboolean*) ((void*) entryptr + offset)) = v;
    return TRUE;
}

/*
 * Handler for setting an array of IP addresses from a sequence node, inside a given struct
 * @entryptr: pointer to the beginning of the do-be-modified data structure
 * @data: offset into entryptr struct where the array to write is located
 */
static gboolean
handle_generic_addresses(yaml_document_t* doc, yaml_node_t* node, gboolean check_zero_prefix, GArray** ip4, GArray** ip6, GError** error)
{
    g_assert(ip4);
    g_assert(ip6);
    for (yaml_node_item_t *i = node->data.sequence.items.start; i < node->data.sequence.items.top; i++) {
        g_autofree char* addr = NULL;
        char* prefix_len;
        guint64 prefix_len_num;
        yaml_node_t *entry = yaml_document_get_node(doc, *i);
        assert_type(entry, YAML_SCALAR_NODE);

        /* split off /prefix_len */
        addr = g_strdup(scalar(entry));
        prefix_len = strrchr(addr, '/');
        if (!prefix_len)
            return yaml_error(node, error, "address '%s' is missing /prefixlength", scalar(entry));
        *prefix_len = '\0';
        prefix_len++; /* skip former '/' into first char of prefix */
        prefix_len_num = g_ascii_strtoull(prefix_len, NULL, 10);

        /* is it an IPv4 address? */
        if (is_ip4_address(addr)) {
            if ((check_zero_prefix && prefix_len_num == 0) || prefix_len_num > 32)
                return yaml_error(node, error, "invalid prefix length in address '%s'", scalar(entry));
            if (!*ip4)
                *ip4 = g_array_new(FALSE, FALSE, sizeof(char*));

            /* Do not append the same IP (on multiple passes), if it is already contained */
            for (unsigned i = 0; i < (*ip4)->len; ++i)
                if (!g_strcmp0(scalar(entry), g_array_index(*ip4, char*, i)))
                    goto skip_ip4;
            char* s = g_strdup(scalar(entry));
            g_array_append_val(*ip4, s);
skip_ip4:
            continue;
        }

        /* is it an IPv6 address? */
        if (is_ip6_address(addr)) {
            if ((check_zero_prefix && prefix_len_num == 0) || prefix_len_num > 128)
                return yaml_error(node, error, "invalid prefix length in address '%s'", scalar(entry));
            if (!*ip6)
                *ip6 = g_array_new(FALSE, FALSE, sizeof(char*));

            /* Do not append the same IP (on multiple passes), if it is already contained */
            for (unsigned i = 0; i < (*ip6)->len; ++i)
                if (!g_strcmp0(scalar(entry), g_array_index(*ip6, char*, i)))
                    goto skip_ip6;
            char* s = g_strdup(scalar(entry));
            g_array_append_val(*ip6, s);
skip_ip6:
            continue;
        }

        return yaml_error(node, error, "malformed address '%s', must be X.X.X.X/NN or X:X:X:X:X:X:X:X/NN", scalar(entry));
    }

    return TRUE;
}

/**
 * Generic handler for setting a cur_netdef string field from a scalar node
 * @data: offset into NetplanNetDefinition where the const char* field to write is
 *        located
 */
static gboolean
handle_netdef_str(yaml_document_t* doc, yaml_node_t* node, const void* data, GError** error)
{
    return handle_generic_str(doc, node, cur_netdef, data, error);
}

/**
 * Generic handler for setting a cur_netdef ID/iface name field from a scalar node
 * @data: offset into NetplanNetDefinition where the const char* field to write is
 *        located
 */
static gboolean
handle_netdef_id(yaml_document_t* doc, yaml_node_t* node, const void* data, GError** error)
{
    if (!assert_valid_id(node, error))
        return FALSE;
    return handle_netdef_str(doc, node, data, error);
}

/**
 * Generic handler for setting a cur_netdef ID/iface name field referring to an
 * existing ID from a scalar node
 * @data: offset into NetplanNetDefinition where the NetplanNetDefinition* field to write is
 *        located
 */
static gboolean
handle_netdef_id_ref(yaml_document_t* doc, yaml_node_t* node, const void* data, GError** error)
{
    guint offset = GPOINTER_TO_UINT(data);
    NetplanNetDefinition* ref = NULL;

    ref = g_hash_table_lookup(netdefs, scalar(node));
    if (!ref) {
        add_missing_node(node);
    } else {
        *((NetplanNetDefinition**) ((void*) cur_netdef + offset)) = ref;
    }
    return TRUE;
}


/**
 * Generic handler for setting a cur_netdef MAC address field from a scalar node
 * @data: offset into NetplanNetDefinition where the const char* field to write is
 *        located
 */
static gboolean
handle_netdef_mac(yaml_document_t* doc, yaml_node_t* node, const void* data, GError** error)
{
    return handle_generic_mac(doc, node, cur_netdef, data, error);
}

/**
 * Generic handler for setting a cur_netdef gboolean field from a scalar node
 * @data: offset into NetplanNetDefinition where the gboolean field to write is located
 */
static gboolean
handle_netdef_bool(yaml_document_t* doc, yaml_node_t* node, const void* data, GError** error)
{
    return handle_generic_bool(doc, node, cur_netdef, data, error);
}

/**
 * Generic handler for setting a cur_netdef guint field from a scalar node
 * @data: offset into NetplanNetDefinition where the guint field to write is located
 */
static gboolean
handle_netdef_guint(yaml_document_t* doc, yaml_node_t* node, const void* data, GError** error)
{
    return handle_generic_guint(doc, node, cur_netdef, data, error);
}

static gboolean
handle_netdef_ip4(yaml_document_t* doc, yaml_node_t* node, const void* data, GError** error)
{
    guint offset = GPOINTER_TO_UINT(data);
    char** dest = (char**) ((void*) cur_netdef + offset);
    g_autofree char* addr = NULL;
    char* prefix_len;

    /* these addresses can't have /prefix_len */
    addr = g_strdup(scalar(node));
    prefix_len = strrchr(addr, '/');

    /* FIXME: stop excluding this from coverage; refactor address handling instead */
    // LCOV_EXCL_START
    if (prefix_len)
        return yaml_error(node, error,
                          "invalid address: a single IPv4 address (without /prefixlength) is required");

    /* is it an IPv4 address? */
    if (!is_ip4_address(addr))
        return yaml_error(node, error,
                          "invalid IPv4 address: %s", scalar(node));
    // LCOV_EXCL_STOP

    g_free(*dest);
    *dest = g_strdup(scalar(node));

    return TRUE;
}

static gboolean
handle_netdef_ip6(yaml_document_t* doc, yaml_node_t* node, const void* data, GError** error)
{
    guint offset = GPOINTER_TO_UINT(data);
    char** dest = (char**) ((void*) cur_netdef + offset);
    g_autofree char* addr = NULL;
    char* prefix_len;

    /* these addresses can't have /prefix_len */
    addr = g_strdup(scalar(node));
    prefix_len = strrchr(addr, '/');

    /* FIXME: stop excluding this from coverage; refactor address handling instead */
    // LCOV_EXCL_START
    if (prefix_len)
        return yaml_error(node, error,
                          "invalid address: a single IPv6 address (without /prefixlength) is required");

    /* is it an IPv6 address? */
    if (!is_ip6_address(addr))
        return yaml_error(node, error,
                          "invalid IPv6 address: %s", scalar(node));
    // LCOV_EXCL_STOP

    g_free(*dest);
    *dest = g_strdup(scalar(node));

    return TRUE;
}

static gboolean
handle_netdef_addrgen(yaml_document_t* doc, yaml_node_t* node, const void* _, GError** error)
{
    g_assert(cur_netdef);
    if (strcmp(scalar(node), "eui64") == 0)
        cur_netdef->ip6_addr_gen_mode = NETPLAN_ADDRGEN_EUI64;
    else if (strcmp(scalar(node), "stable-privacy") == 0)
        cur_netdef->ip6_addr_gen_mode = NETPLAN_ADDRGEN_STABLEPRIVACY;
    else
        return yaml_error(node, error, "unknown ipv6-address-generation '%s'", scalar(node));
    return TRUE;
}


/****************************************************
 * Grammar and handlers for network config "match" entry
 ****************************************************/

static const mapping_entry_handler match_handlers[] = {
    {"driver", YAML_SCALAR_NODE, handle_netdef_str, NULL, netdef_offset(match.driver)},
    {"macaddress", YAML_SCALAR_NODE, handle_netdef_mac, NULL, netdef_offset(match.mac)},
    {"name", YAML_SCALAR_NODE, handle_netdef_id, NULL, netdef_offset(match.original_name)},
    {NULL}
};

/****************************************************
 * Grammar and handlers for network config "auth" entry
 ****************************************************/

static gboolean
handle_auth_str(yaml_document_t* doc, yaml_node_t* node, const void* data, GError** error)
{
    g_assert(cur_auth);
    guint offset = GPOINTER_TO_UINT(data);
    char** dest = (char**) ((void*) cur_auth + offset);
    g_free(*dest);
    *dest = g_strdup(scalar(node));
    return TRUE;
}

static gboolean
handle_auth_key_management(yaml_document_t* doc, yaml_node_t* node, const void* _, GError** error)
{
    g_assert(cur_auth);
    if (strcmp(scalar(node), "none") == 0)
        cur_auth->key_management = NETPLAN_AUTH_KEY_MANAGEMENT_NONE;
    else if (strcmp(scalar(node), "psk") == 0)
        cur_auth->key_management = NETPLAN_AUTH_KEY_MANAGEMENT_WPA_PSK;
    else if (strcmp(scalar(node), "eap") == 0)
        cur_auth->key_management = NETPLAN_AUTH_KEY_MANAGEMENT_WPA_EAP;
    else if (strcmp(scalar(node), "802.1x") == 0)
        cur_auth->key_management = NETPLAN_AUTH_KEY_MANAGEMENT_8021X;
    else
        return yaml_error(node, error, "unknown key management type '%s'", scalar(node));
    return TRUE;
}

static gboolean
handle_auth_method(yaml_document_t* doc, yaml_node_t* node, const void* _, GError** error)
{
    g_assert(cur_auth);
    if (strcmp(scalar(node), "tls") == 0)
        cur_auth->eap_method = NETPLAN_AUTH_EAP_TLS;
    else if (strcmp(scalar(node), "peap") == 0)
        cur_auth->eap_method = NETPLAN_AUTH_EAP_PEAP;
    else if (strcmp(scalar(node), "ttls") == 0)
        cur_auth->eap_method = NETPLAN_AUTH_EAP_TTLS;
    else
        return yaml_error(node, error, "unknown EAP method '%s'", scalar(node));
    return TRUE;
}

static const mapping_entry_handler auth_handlers[] = {
    {"key-management", YAML_SCALAR_NODE, handle_auth_key_management},
    {"method", YAML_SCALAR_NODE, handle_auth_method},
    {"identity", YAML_SCALAR_NODE, handle_auth_str, NULL, auth_offset(identity)},
    {"anonymous-identity", YAML_SCALAR_NODE, handle_auth_str, NULL, auth_offset(anonymous_identity)},
    {"password", YAML_SCALAR_NODE, handle_auth_str, NULL, auth_offset(password)},
    {"ca-certificate", YAML_SCALAR_NODE, handle_auth_str, NULL, auth_offset(ca_certificate)},
    {"client-certificate", YAML_SCALAR_NODE, handle_auth_str, NULL, auth_offset(client_certificate)},
    {"client-key", YAML_SCALAR_NODE, handle_auth_str, NULL, auth_offset(client_key)},
    {"client-key-password", YAML_SCALAR_NODE, handle_auth_str, NULL, auth_offset(client_key_password)},
    {"phase2-auth", YAML_SCALAR_NODE, handle_auth_str, NULL, auth_offset(phase2_auth)},
    {NULL}
};

/****************************************************
 * Grammar and handlers for network device definition
 ****************************************************/

static NetplanBackend
get_default_backend_for_type(NetplanDefType type)
{
    if (backend_global != NETPLAN_BACKEND_NONE)
        return backend_global;

    /* networkd can handle all device types at the moment, so nothing
     * type-specific */
    return NETPLAN_BACKEND_NETWORKD;
}

static gboolean
handle_access_point_guint(yaml_document_t* doc, yaml_node_t* node, const void* data, GError** error)
{
    return handle_generic_guint(doc, node, cur_access_point, data, error);
}

static gboolean
handle_access_point_mac(yaml_document_t* doc, yaml_node_t* node, const void* data, GError** error)
{
    return handle_generic_mac(doc, node, cur_access_point, data, error);
}

static gboolean
handle_access_point_bool(yaml_document_t* doc, yaml_node_t* node, const void* data, GError** error)
{
    return handle_generic_bool(doc, node, cur_access_point, data, error);
}

static gboolean
handle_access_point_password(yaml_document_t* doc, yaml_node_t* node, const void* _, GError** error)
{
    g_assert(cur_access_point);
    /* shortcut for WPA-PSK */
    cur_access_point->has_auth = TRUE;
    cur_access_point->auth.key_management = NETPLAN_AUTH_KEY_MANAGEMENT_WPA_PSK;
    g_free(cur_access_point->auth.password);
    cur_access_point->auth.password = g_strdup(scalar(node));
    return TRUE;
}

static gboolean
handle_access_point_auth(yaml_document_t* doc, yaml_node_t* node, const void* _, GError** error)
{
    gboolean ret;

    g_assert(cur_access_point);
    cur_access_point->has_auth = TRUE;

    cur_auth = &cur_access_point->auth;
    ret = process_mapping(doc, node, auth_handlers, error);
    cur_auth = NULL;

    return ret;
}

static gboolean
handle_access_point_mode(yaml_document_t* doc, yaml_node_t* node, const void* _, GError** error)
{
    g_assert(cur_access_point);
    if (strcmp(scalar(node), "infrastructure") == 0)
        cur_access_point->mode = NETPLAN_WIFI_MODE_INFRASTRUCTURE;
    else if (strcmp(scalar(node), "adhoc") == 0)
        cur_access_point->mode = NETPLAN_WIFI_MODE_ADHOC;
    else if (strcmp(scalar(node), "ap") == 0)
        cur_access_point->mode = NETPLAN_WIFI_MODE_AP;
    else
        return yaml_error(node, error, "unknown wifi mode '%s'", scalar(node));
    return TRUE;
}

static gboolean
handle_access_point_band(yaml_document_t* doc, yaml_node_t* node, const void* _, GError** error)
{
    g_assert(cur_access_point);
    if (strcmp(scalar(node), "5GHz") == 0 || strcmp(scalar(node), "5G") == 0)
        cur_access_point->band = NETPLAN_WIFI_BAND_5;
    else if (strcmp(scalar(node), "2.4GHz") == 0 || strcmp(scalar(node), "2.4G") == 0)
        cur_access_point->band = NETPLAN_WIFI_BAND_24;
    else
        return yaml_error(node, error, "unknown wifi band '%s'", scalar(node));
    return TRUE;
}

static const mapping_entry_handler wifi_access_point_handlers[] = {
    {"band", YAML_SCALAR_NODE, handle_access_point_band},
    {"bssid", YAML_SCALAR_NODE, handle_access_point_mac, NULL, access_point_offset(bssid)},
    {"hidden", YAML_SCALAR_NODE, handle_access_point_bool, NULL, access_point_offset(hidden)},
    {"channel", YAML_SCALAR_NODE, handle_access_point_guint, NULL, access_point_offset(channel)},
    {"mode", YAML_SCALAR_NODE, handle_access_point_mode},
    {"password", YAML_SCALAR_NODE, handle_access_point_password},
    {"auth", YAML_MAPPING_NODE, handle_access_point_auth},
    {NULL}
};

/**
 * Parse scalar node's string into a netdef_backend.
 */
static gboolean
parse_renderer(yaml_node_t* node, NetplanBackend* backend, GError** error)
{
    if (strcmp(scalar(node), "networkd") == 0)
        *backend = NETPLAN_BACKEND_NETWORKD;
    else if (strcmp(scalar(node), "NetworkManager") == 0)
        *backend = NETPLAN_BACKEND_NM;
    else
        return yaml_error(node, error, "unknown renderer '%s'", scalar(node));
    return TRUE;
}

static gboolean
handle_netdef_renderer(yaml_document_t* doc, yaml_node_t* node, const void* _, GError** error)
{
    if (cur_netdef->type == NETPLAN_DEF_TYPE_VLAN) {
        if (strcmp(scalar(node), "sriov") == 0) {
            cur_netdef->sriov_vlan_filter = TRUE;
            return TRUE;
        }
    }

    return parse_renderer(node, &cur_netdef->backend, error);
}

static gboolean
handle_accept_ra(yaml_document_t* doc, yaml_node_t* node, const void* data, GError** error)
{
    if (g_ascii_strcasecmp(scalar(node), "true") == 0 ||
        g_ascii_strcasecmp(scalar(node), "on") == 0 ||
        g_ascii_strcasecmp(scalar(node), "yes") == 0 ||
        g_ascii_strcasecmp(scalar(node), "y") == 0)
        cur_netdef->accept_ra = NETPLAN_RA_MODE_ENABLED;
    else if (g_ascii_strcasecmp(scalar(node), "false") == 0 ||
        g_ascii_strcasecmp(scalar(node), "off") == 0 ||
        g_ascii_strcasecmp(scalar(node), "no") == 0 ||
        g_ascii_strcasecmp(scalar(node), "n") == 0)
        cur_netdef->accept_ra = NETPLAN_RA_MODE_DISABLED;
    else
        return yaml_error(node, error, "invalid boolean value '%s'", scalar(node));

    return TRUE;
}

static gboolean
handle_match(yaml_document_t* doc, yaml_node_t* node, const void* _, GError** error)
{
    cur_netdef->has_match = TRUE;
    return process_mapping(doc, node, match_handlers, error);
}

struct NetplanWifiWowlanType NETPLAN_WIFI_WOWLAN_TYPES[] = {
    {"default",            NETPLAN_WIFI_WOWLAN_DEFAULT},
    {"any",                NETPLAN_WIFI_WOWLAN_ANY},
    {"disconnect",         NETPLAN_WIFI_WOWLAN_DISCONNECT},
    {"magic_pkt",          NETPLAN_WIFI_WOWLAN_MAGIC},
    {"gtk_rekey_failure",  NETPLAN_WIFI_WOWLAN_GTK_REKEY_FAILURE},
    {"eap_identity_req",   NETPLAN_WIFI_WOWLAN_EAP_IDENTITY_REQ},
    {"four_way_handshake", NETPLAN_WIFI_WOWLAN_4WAY_HANDSHAKE},
    {"rfkill_release",     NETPLAN_WIFI_WOWLAN_RFKILL_RELEASE},
    {"tcp",                NETPLAN_WIFI_WOWLAN_TCP},
    {NULL},
};

static gboolean
handle_wowlan(yaml_document_t* doc, yaml_node_t* node, const void* _, GError** error)
{
    for (yaml_node_item_t *i = node->data.sequence.items.start; i < node->data.sequence.items.top; i++) {
        yaml_node_t *entry = yaml_document_get_node(doc, *i);
        assert_type(entry, YAML_SCALAR_NODE);
        int found = FALSE;

        for (unsigned i = 0; NETPLAN_WIFI_WOWLAN_TYPES[i].name != NULL; ++i) {
            if (g_ascii_strcasecmp(scalar(entry), NETPLAN_WIFI_WOWLAN_TYPES[i].name) == 0) {
                cur_netdef->wowlan |= NETPLAN_WIFI_WOWLAN_TYPES[i].flag;
                found = TRUE;
                break;
            }
        }
        if (!found)
            return yaml_error(node, error, "invalid value for wakeonwlan: '%s'", scalar(entry));
    }
    if (cur_netdef->wowlan > NETPLAN_WIFI_WOWLAN_DEFAULT && cur_netdef->wowlan & NETPLAN_WIFI_WOWLAN_TYPES[0].flag)
        return yaml_error(node, error, "'default' is an exclusive flag for wakeonwlan");
    return TRUE;
}

static gboolean
handle_auth(yaml_document_t* doc, yaml_node_t* node, const void* _, GError** error)
{
    gboolean ret;

    cur_netdef->has_auth = TRUE;

    cur_auth = &cur_netdef->auth;
    ret = process_mapping(doc, node, auth_handlers, error);
    cur_auth = NULL;

    return ret;
}

static gboolean handle_address_option_lifetime(yaml_document_t* doc, yaml_node_t* node, const void* data, GError** error)
{
    if (g_ascii_strcasecmp(scalar(node), "0") != 0 &&
        g_ascii_strcasecmp(scalar(node), "forever") != 0) {
        return yaml_error(node, error, "invalid lifetime value '%s'", scalar(node));
    }
    return handle_generic_str(doc, node, cur_addr_option, data, error);
}

static gboolean handle_address_option_label(yaml_document_t* doc, yaml_node_t* node, const void* data, GError** error)
{
    return handle_generic_str(doc, node, cur_addr_option, data, error);
}

const mapping_entry_handler address_option_handlers[] = {
    {"lifetime", YAML_SCALAR_NODE, handle_address_option_lifetime, NULL, addr_option_offset(lifetime)},
    {"label", YAML_SCALAR_NODE, handle_address_option_label, NULL, addr_option_offset(label)},
    {NULL}
};

static gboolean
handle_addresses(yaml_document_t* doc, yaml_node_t* node, const void* _, GError** error)
{
<<<<<<< HEAD
    return handle_generic_addresses(doc, node, TRUE, &(cur_netdef->ip4_addresses), &(cur_netdef->ip6_addresses), error);
=======
    for (yaml_node_item_t *i = node->data.sequence.items.start; i < node->data.sequence.items.top; i++) {
        g_autofree char* addr = NULL;
        char* prefix_len;
        guint64 prefix_len_num;
        yaml_node_t *entry = yaml_document_get_node(doc, *i);
        yaml_node_t *key, *value = NULL;

        if (entry->type != YAML_SCALAR_NODE && entry->type != YAML_MAPPING_NODE) {
            return yaml_error(entry, error, "expected either scalar or mapping (check indentation)");
        }

        if (entry->type == YAML_MAPPING_NODE) {
            key = yaml_document_get_node(doc, entry->data.mapping.pairs.start->key);
            value = yaml_document_get_node(doc, entry->data.mapping.pairs.start->value);
            entry = key;
        }
        assert_type(entry, YAML_SCALAR_NODE);

        /* split off /prefix_len */
        addr = g_strdup(scalar(entry));
        prefix_len = strrchr(addr, '/');
        if (!prefix_len)
            return yaml_error(node, error, "address '%s' is missing /prefixlength", scalar(entry));
        *prefix_len = '\0';
        prefix_len++; /* skip former '/' into first char of prefix */
        prefix_len_num = g_ascii_strtoull(prefix_len, NULL, 10);

        if (value) {
            if (!is_ip4_address(addr) && !is_ip6_address(addr))
                return yaml_error(node, error, "malformed address '%s', must be X.X.X.X/NN or X:X:X:X:X:X:X:X/NN", scalar(entry));

            if (!cur_netdef->address_options)
                cur_netdef->address_options = g_array_new(FALSE, FALSE, sizeof(NetplanAddressOptions*));

            for (unsigned i = 0; i < cur_netdef->address_options->len; ++i) {
                NetplanAddressOptions* opts = g_array_index(cur_netdef->address_options, NetplanAddressOptions*, i);
                /* check for multi-pass parsing, return early if options for this address already exist */
                if (!g_strcmp0(scalar(key), opts->address))
                    return TRUE;
            }

            cur_addr_option = g_new0(NetplanAddressOptions, 1);
            cur_addr_option->address = g_strdup(scalar(key));

            if (!process_mapping(doc, value, address_option_handlers, error))
                return FALSE;

            g_array_append_val(cur_netdef->address_options, cur_addr_option);
            continue;
        }

        /* is it an IPv4 address? */
        if (is_ip4_address(addr)) {
            if (prefix_len_num == 0 || prefix_len_num > 32)
                return yaml_error(node, error, "invalid prefix length in address '%s'", scalar(entry));

            if (!cur_netdef->ip4_addresses)
                cur_netdef->ip4_addresses = g_array_new(FALSE, FALSE, sizeof(char*));
            char* s = g_strdup(scalar(entry));
            g_array_append_val(cur_netdef->ip4_addresses, s);
            continue;
        }

        /* is it an IPv6 address? */
        if (is_ip6_address(addr)) {
            if (prefix_len_num == 0 || prefix_len_num > 128)
                return yaml_error(node, error, "invalid prefix length in address '%s'", scalar(entry));
            if (!cur_netdef->ip6_addresses)
                cur_netdef->ip6_addresses = g_array_new(FALSE, FALSE, sizeof(char*));
            char* s = g_strdup(scalar(entry));
            g_array_append_val(cur_netdef->ip6_addresses, s);
            continue;
        }

        return yaml_error(node, error, "malformed address '%s', must be X.X.X.X/NN or X:X:X:X:X:X:X:X/NN", scalar(entry));
    }

    return TRUE;
>>>>>>> 85134d13
}

static gboolean
handle_gateway4(yaml_document_t* doc, yaml_node_t* node, const void* _, GError** error)
{
    if (!is_ip4_address(scalar(node)))
        return yaml_error(node, error, "invalid IPv4 address '%s'", scalar(node));
    cur_netdef->gateway4 = g_strdup(scalar(node));
    return TRUE;
}

static gboolean
handle_gateway6(yaml_document_t* doc, yaml_node_t* node, const void* _, GError** error)
{
    if (!is_ip6_address(scalar(node)))
        return yaml_error(node, error, "invalid IPv6 address '%s'", scalar(node));
    cur_netdef->gateway6 = g_strdup(scalar(node));
    return TRUE;
}

static gboolean
handle_wifi_access_points(yaml_document_t* doc, yaml_node_t* node, const void* data, GError** error)
{
    for (yaml_node_pair_t* entry = node->data.mapping.pairs.start; entry < node->data.mapping.pairs.top; entry++) {
        yaml_node_t* key, *value;

        key = yaml_document_get_node(doc, entry->key);
        assert_type(key, YAML_SCALAR_NODE);
        value = yaml_document_get_node(doc, entry->value);
        assert_type(value, YAML_MAPPING_NODE);

        g_assert(cur_access_point == NULL);
        cur_access_point = g_new0(NetplanWifiAccessPoint, 1);
        cur_access_point->ssid = g_strdup(scalar(key));
        g_debug("%s: adding wifi AP '%s'", cur_netdef->id, cur_access_point->ssid);

        if (!cur_netdef->access_points)
            cur_netdef->access_points = g_hash_table_new(g_str_hash, g_str_equal);
        if (!g_hash_table_insert(cur_netdef->access_points, cur_access_point->ssid, cur_access_point)) {
            /* Even in the error case, NULL out cur_access_point. Otherwise we
             * have an assert failure if we do a multi-pass parse. */
            gboolean ret;

            ret = yaml_error(key, error, "%s: Duplicate access point SSID '%s'", cur_netdef->id, cur_access_point->ssid);
            cur_access_point = NULL;
            return ret;
        }

        if (!process_mapping(doc, value, wifi_access_point_handlers, error)) {
            cur_access_point = NULL;
            return FALSE;
        }

        cur_access_point = NULL;
    }
    return TRUE;
}

/**
 * Handler for bridge "interfaces:" list. We don't store that list in cur_netdef,
 * but set cur_netdef's ID in all listed interfaces' "bond" or "bridge" field.
 * @data: ignored
 */
static gboolean
handle_bridge_interfaces(yaml_document_t* doc, yaml_node_t* node, const void* data, GError** error)
{
    /* all entries must refer to already defined IDs */
    for (yaml_node_item_t *i = node->data.sequence.items.start; i < node->data.sequence.items.top; i++) {
        yaml_node_t *entry = yaml_document_get_node(doc, *i);
        NetplanNetDefinition *component;

        assert_type(entry, YAML_SCALAR_NODE);
        component = g_hash_table_lookup(netdefs, scalar(entry));
        if (!component) {
            add_missing_node(entry);
        } else {
            if (component->bridge && g_strcmp0(component->bridge, cur_netdef->id) != 0)
                return yaml_error(node, error, "%s: interface '%s' is already assigned to bridge %s",
                                  cur_netdef->id, scalar(entry), component->bridge);
            if (component->bond)
                return yaml_error(node, error, "%s: interface '%s' is already assigned to bond %s",
                                  cur_netdef->id, scalar(entry), component->bond);
           component->bridge = g_strdup(cur_netdef->id);
        }
    }

    return TRUE;
}

/**
 * Handler for bond "mode" types.
 * @data: offset into NetplanNetDefinition where the const char* field to write is
 *        located
 */
static gboolean
handle_bond_mode(yaml_document_t* doc, yaml_node_t* node, const void* data, GError** error)
{
    if (!(strcmp(scalar(node), "balance-rr") == 0 ||
        strcmp(scalar(node), "active-backup") == 0 ||
        strcmp(scalar(node), "balance-xor") == 0 ||
        strcmp(scalar(node), "broadcast") == 0 ||
        strcmp(scalar(node), "802.3ad") == 0 ||
        strcmp(scalar(node), "balance-tlb") == 0 ||
        strcmp(scalar(node), "balance-alb") == 0))
        return yaml_error(node, error, "unknown bond mode '%s'", scalar(node));

    return handle_netdef_str(doc, node, data, error);
}

/**
 * Handler for bond "interfaces:" list.
 * @data: ignored
 */
static gboolean
handle_bond_interfaces(yaml_document_t* doc, yaml_node_t* node, const void* data, GError** error)
{
    /* all entries must refer to already defined IDs */
    for (yaml_node_item_t *i = node->data.sequence.items.start; i < node->data.sequence.items.top; i++) {
        yaml_node_t *entry = yaml_document_get_node(doc, *i);
        NetplanNetDefinition *component;

        assert_type(entry, YAML_SCALAR_NODE);
        component = g_hash_table_lookup(netdefs, scalar(entry));
        if (!component) {
            add_missing_node(entry);
        } else {
            if (component->bridge)
                return yaml_error(node, error, "%s: interface '%s' is already assigned to bridge %s",
                                  cur_netdef->id, scalar(entry), component->bridge);
            if (component->bond && g_strcmp0(component->bond, cur_netdef->id) != 0)
                return yaml_error(node, error, "%s: interface '%s' is already assigned to bond %s",
                                  cur_netdef->id, scalar(entry), component->bond);
            component->bond = g_strdup(cur_netdef->id);
        }
    }

    return TRUE;
}


static gboolean
handle_nameservers_search(yaml_document_t* doc, yaml_node_t* node, const void* _, GError** error)
{
    for (yaml_node_item_t *i = node->data.sequence.items.start; i < node->data.sequence.items.top; i++) {
        yaml_node_t *entry = yaml_document_get_node(doc, *i);
        assert_type(entry, YAML_SCALAR_NODE);
        if (!cur_netdef->search_domains)
            cur_netdef->search_domains = g_array_new(FALSE, FALSE, sizeof(char*));
        char* s = g_strdup(scalar(entry));
        g_array_append_val(cur_netdef->search_domains, s);
    }
    return TRUE;
}

static gboolean
handle_nameservers_addresses(yaml_document_t* doc, yaml_node_t* node, const void* _, GError** error)
{
    for (yaml_node_item_t *i = node->data.sequence.items.start; i < node->data.sequence.items.top; i++) {
        yaml_node_t *entry = yaml_document_get_node(doc, *i);
        assert_type(entry, YAML_SCALAR_NODE);

        /* is it an IPv4 address? */
        if (is_ip4_address(scalar(entry))) {
            if (!cur_netdef->ip4_nameservers)
                cur_netdef->ip4_nameservers = g_array_new(FALSE, FALSE, sizeof(char*));
            char* s = g_strdup(scalar(entry));
            g_array_append_val(cur_netdef->ip4_nameservers, s);
            continue;
        }

        /* is it an IPv6 address? */
        if (is_ip6_address(scalar(entry))) {
            if (!cur_netdef->ip6_nameservers)
                cur_netdef->ip6_nameservers = g_array_new(FALSE, FALSE, sizeof(char*));
            char* s = g_strdup(scalar(entry));
            g_array_append_val(cur_netdef->ip6_nameservers, s);
            continue;
        }

        return yaml_error(node, error, "malformed address '%s', must be X.X.X.X or X:X:X:X:X:X:X:X", scalar(entry));
    }

    return TRUE;
}

static gboolean
handle_link_local(yaml_document_t* doc, yaml_node_t* node, const void* _, GError** error)
{
    gboolean ipv4 = FALSE;
    gboolean ipv6 = FALSE;

    for (yaml_node_item_t *i = node->data.sequence.items.start; i < node->data.sequence.items.top; i++) {
        yaml_node_t *entry = yaml_document_get_node(doc, *i);

        assert_type(entry, YAML_SCALAR_NODE);

        if (g_ascii_strcasecmp(scalar(entry), "ipv4") == 0)
            ipv4 = TRUE;
        else if (g_ascii_strcasecmp(scalar(entry), "ipv6") == 0)
            ipv6 = TRUE;
        else
            return yaml_error(node, error, "invalid value for link-local: '%s'", scalar(entry));
    }

    cur_netdef->linklocal.ipv4 = ipv4;
    cur_netdef->linklocal.ipv6 = ipv6;

    return TRUE;
}

struct NetplanOptionalAddressType NETPLAN_OPTIONAL_ADDRESS_TYPES[] = {
    {"ipv4-ll", NETPLAN_OPTIONAL_IPV4_LL},
    {"ipv6-ra", NETPLAN_OPTIONAL_IPV6_RA},
    {"dhcp4",   NETPLAN_OPTIONAL_DHCP4},
    {"dhcp6",   NETPLAN_OPTIONAL_DHCP6},
    {"static",  NETPLAN_OPTIONAL_STATIC},
    {NULL},
};

static gboolean
handle_optional_addresses(yaml_document_t* doc, yaml_node_t* node, const void* _, GError** error)
{
    for (yaml_node_item_t *i = node->data.sequence.items.start; i < node->data.sequence.items.top; i++) {
        yaml_node_t *entry = yaml_document_get_node(doc, *i);
        assert_type(entry, YAML_SCALAR_NODE);
        int found = FALSE;

        for (unsigned i = 0; NETPLAN_OPTIONAL_ADDRESS_TYPES[i].name != NULL; ++i) {
            if (g_ascii_strcasecmp(scalar(entry), NETPLAN_OPTIONAL_ADDRESS_TYPES[i].name) == 0) {
                cur_netdef->optional_addresses |= NETPLAN_OPTIONAL_ADDRESS_TYPES[i].flag;
                found = TRUE;
                break;
            }
        }
        if (!found) {
            return yaml_error(node, error, "invalid value for optional-addresses: '%s'", scalar(entry));
        }
    }
    return TRUE;
}

static int
get_ip_family(const char* address)
{
    g_autofree char *ip_str;
    char *prefix_len;

    ip_str = g_strdup(address);
    prefix_len = strrchr(ip_str, '/');
    if (prefix_len)
        *prefix_len = '\0';

    if (is_ip4_address(ip_str))
        return AF_INET;

    if (is_ip6_address(ip_str))
        return AF_INET6;

    return -1;
}

static gboolean
check_and_set_family(int family, guint* dest)
{
    if (*dest != -1 && *dest != family)
        return FALSE;

    *dest = family;

    return TRUE;
}

/* TODO: (cyphermox) Refactor the functions below. There's a lot of room for reuse. */

static gboolean
handle_routes_bool(yaml_document_t* doc, yaml_node_t* node, const void* data, GError** error)
{
    return handle_generic_bool(doc, node, cur_route, data, error);
}

static gboolean
handle_routes_scope(yaml_document_t* doc, yaml_node_t* node, const void* data, GError** error)
{
    if (cur_route->scope)
        g_free(cur_route->scope);
    cur_route->scope = g_strdup(scalar(node));

    if (g_ascii_strcasecmp(cur_route->scope, "global") == 0 ||
        g_ascii_strcasecmp(cur_route->scope, "link") == 0 ||
        g_ascii_strcasecmp(cur_route->scope, "host") == 0)
        return TRUE;

    return yaml_error(node, error, "invalid route scope '%s'", cur_route->scope);
}

static gboolean
handle_routes_type(yaml_document_t* doc, yaml_node_t* node, const void* data, GError** error)
{
    if (cur_route->type)
        g_free(cur_route->type);
    cur_route->type = g_strdup(scalar(node));

    if (g_ascii_strcasecmp(cur_route->type, "unicast") == 0 ||
        g_ascii_strcasecmp(cur_route->type, "unreachable") == 0 ||
        g_ascii_strcasecmp(cur_route->type, "blackhole") == 0 ||
        g_ascii_strcasecmp(cur_route->type, "prohibit") == 0)
        return TRUE;

    return yaml_error(node, error, "invalid route type '%s'", cur_route->type);
}

static gboolean
handle_routes_ip(yaml_document_t* doc, yaml_node_t* node, const void* data, GError** error)
{
    guint offset = GPOINTER_TO_UINT(data);
    int family = get_ip_family(scalar(node));
    char** dest = (char**) ((void*) cur_route + offset);
    g_free(*dest);

    if (family < 0)
        return yaml_error(node, error, "invalid IP family '%d'", family);

    if (!check_and_set_family(family, &cur_route->family))
        return yaml_error(node, error, "IP family mismatch in route to %s", scalar(node));

    *dest = g_strdup(scalar(node));

    return TRUE;
}

static gboolean
handle_ip_rule_ip(yaml_document_t* doc, yaml_node_t* node, const void* data, GError** error)
{
    guint offset = GPOINTER_TO_UINT(data);
    int family = get_ip_family(scalar(node));
    char** dest = (char**) ((void*) cur_ip_rule + offset);
    g_free(*dest);

    if (family < 0)
        return yaml_error(node, error, "invalid IP family '%d'", family);

    if (!check_and_set_family(family, &cur_ip_rule->family))
        return yaml_error(node, error, "IP family mismatch in route to %s", scalar(node));

    *dest = g_strdup(scalar(node));

    return TRUE;
}

static gboolean
handle_ip_rule_prio(yaml_document_t* doc, yaml_node_t* node, const void* data, GError** error)
{
    return handle_generic_guint(doc, node, cur_ip_rule, data, error);
}

static gboolean
handle_ip_rule_tos(yaml_document_t* doc, yaml_node_t* node, const void* data, GError** error)
{
    gboolean ret = handle_generic_guint(doc, node, cur_ip_rule, data, error);
    if (cur_ip_rule->tos > 255)
        return yaml_error(node, error, "invalid ToS (must be between 0 and 255): %s", scalar(node));
    return ret;
}

static gboolean
handle_routes_table(yaml_document_t* doc, yaml_node_t* node, const void* data, GError** error)
{
    return handle_generic_guint(doc, node, cur_route, data, error);
}

static gboolean
handle_ip_rule_table(yaml_document_t* doc, yaml_node_t* node, const void* data, GError** error)
{
    return handle_generic_guint(doc, node, cur_ip_rule, data, error);
}

static gboolean
handle_ip_rule_fwmark(yaml_document_t* doc, yaml_node_t* node, const void* data, GError** error)
{
    return handle_generic_guint(doc, node, cur_ip_rule, data, error);
}

static gboolean
handle_routes_metric(yaml_document_t* doc, yaml_node_t* node, const void* data, GError** error)
{
    return handle_generic_guint(doc, node, cur_route, data, error);
}

/****************************************************
 * Grammar and handlers for network config "bridge_params" entry
 ****************************************************/

static gboolean
handle_bridge_path_cost(yaml_document_t* doc, yaml_node_t* node, const void* data, GError** error)
{
    for (yaml_node_pair_t* entry = node->data.mapping.pairs.start; entry < node->data.mapping.pairs.top; entry++) {
        yaml_node_t* key, *value;
        guint v;
        gchar* endptr;
        NetplanNetDefinition *component;
        guint* ref_ptr;

        key = yaml_document_get_node(doc, entry->key);
        assert_type(key, YAML_SCALAR_NODE);
        value = yaml_document_get_node(doc, entry->value);
        assert_type(value, YAML_SCALAR_NODE);

        component = g_hash_table_lookup(netdefs, scalar(key));
        if (!component) {
            add_missing_node(key);
        } else {
            ref_ptr = ((guint*) ((void*) component + GPOINTER_TO_UINT(data)));
            if (*ref_ptr)
                return yaml_error(node, error, "%s: interface '%s' already has a path cost of %u",
                                  cur_netdef->id, scalar(key), *ref_ptr);

            v = g_ascii_strtoull(scalar(value), &endptr, 10);
            if (*endptr != '\0' || v > G_MAXUINT)
                return yaml_error(node, error, "invalid unsigned int value '%s'", scalar(value));

            g_debug("%s: adding path '%s' of cost: %d", cur_netdef->id, scalar(key), v);

            *ref_ptr = v;
        }
    }
    return TRUE;
}

static gboolean
handle_bridge_port_priority(yaml_document_t* doc, yaml_node_t* node, const void* data, GError** error)
{
    for (yaml_node_pair_t* entry = node->data.mapping.pairs.start; entry < node->data.mapping.pairs.top; entry++) {
        yaml_node_t* key, *value;
        guint v;
        gchar* endptr;
        NetplanNetDefinition *component;
        guint* ref_ptr;

        key = yaml_document_get_node(doc, entry->key);
        assert_type(key, YAML_SCALAR_NODE);
        value = yaml_document_get_node(doc, entry->value);
        assert_type(value, YAML_SCALAR_NODE);

        component = g_hash_table_lookup(netdefs, scalar(key));
        if (!component) {
            add_missing_node(key);
        } else {
            ref_ptr = ((guint*) ((void*) component + GPOINTER_TO_UINT(data)));
            if (*ref_ptr)
                return yaml_error(node, error, "%s: interface '%s' already has a port priority of %u",
                                  cur_netdef->id, scalar(key), *ref_ptr);

            v = g_ascii_strtoull(scalar(value), &endptr, 10);
            if (*endptr != '\0' || v > 63)
                return yaml_error(node, error, "invalid port priority value (must be between 0 and 63): %s",
                                  scalar(value));

            g_debug("%s: adding port '%s' of priority: %d", cur_netdef->id, scalar(key), v);

            *ref_ptr = v;
        }
    }
    return TRUE;
}

static const mapping_entry_handler bridge_params_handlers[] = {
    {"ageing-time", YAML_SCALAR_NODE, handle_netdef_str, NULL, netdef_offset(bridge_params.ageing_time)},
    {"forward-delay", YAML_SCALAR_NODE, handle_netdef_str, NULL, netdef_offset(bridge_params.forward_delay)},
    {"hello-time", YAML_SCALAR_NODE, handle_netdef_str, NULL, netdef_offset(bridge_params.hello_time)},
    {"max-age", YAML_SCALAR_NODE, handle_netdef_str, NULL, netdef_offset(bridge_params.max_age)},
    {"path-cost", YAML_MAPPING_NODE, handle_bridge_path_cost, NULL, netdef_offset(bridge_params.path_cost)},
    {"port-priority", YAML_MAPPING_NODE, handle_bridge_port_priority, NULL, netdef_offset(bridge_params.port_priority)},
    {"priority", YAML_SCALAR_NODE, handle_netdef_guint, NULL, netdef_offset(bridge_params.priority)},
    {"stp", YAML_SCALAR_NODE, handle_netdef_bool, NULL, netdef_offset(bridge_params.stp)},
    {NULL}
};

static gboolean
handle_bridge(yaml_document_t* doc, yaml_node_t* node, const void* _, GError** error)
{
    cur_netdef->custom_bridging = TRUE;
    cur_netdef->bridge_params.stp = TRUE;
    return process_mapping(doc, node, bridge_params_handlers, error);
}

/****************************************************
 * Grammar and handlers for network config "routes" entry
 ****************************************************/

static const mapping_entry_handler routes_handlers[] = {
    {"from", YAML_SCALAR_NODE, handle_routes_ip, NULL, route_offset(from)},
    {"on-link", YAML_SCALAR_NODE, handle_routes_bool, NULL, route_offset(onlink)},
    {"scope", YAML_SCALAR_NODE, handle_routes_scope},
    {"table", YAML_SCALAR_NODE, handle_routes_table, NULL, route_offset(table)},
    {"to", YAML_SCALAR_NODE, handle_routes_ip, NULL, route_offset(to)},
    {"type", YAML_SCALAR_NODE, handle_routes_type},
    {"via", YAML_SCALAR_NODE, handle_routes_ip, NULL, route_offset(via)},
    {"metric", YAML_SCALAR_NODE, handle_routes_metric, NULL, route_offset(metric)},
    {NULL}
};

static gboolean
handle_routes(yaml_document_t* doc, yaml_node_t* node, const void* _, GError** error)
{
    for (yaml_node_item_t *i = node->data.sequence.items.start; i < node->data.sequence.items.top; i++) {
        yaml_node_t *entry = yaml_document_get_node(doc, *i);

        cur_route = g_new0(NetplanIPRoute, 1);
        cur_route->type = g_strdup("unicast");
        cur_route->scope = g_strdup("global");
        cur_route->family = G_MAXUINT; /* 0 is a valid family ID */
        cur_route->metric = NETPLAN_METRIC_UNSPEC; /* 0 is a valid metric */

        if (process_mapping(doc, entry, routes_handlers, error)) {
            if (!cur_netdef->routes) {
                cur_netdef->routes = g_array_new(FALSE, FALSE, sizeof(NetplanIPRoute*));
            }

            g_array_append_val(cur_netdef->routes, cur_route);
        }

        if (       (   g_ascii_strcasecmp(cur_route->scope, "link") == 0
                    || g_ascii_strcasecmp(cur_route->scope, "host") == 0)
                && !cur_route->to)
            return yaml_error(node, error, "link and host routes must specify a 'to' IP");
        else if (  g_ascii_strcasecmp(cur_route->type, "unicast") == 0
                && g_ascii_strcasecmp(cur_route->scope, "global") == 0
                && (!cur_route->to || !cur_route->via))
            return yaml_error(node, error, "unicast route must include both a 'to' and 'via' IP");
        else if (g_ascii_strcasecmp(cur_route->type, "unicast") != 0 && !cur_route->to)
            return yaml_error(node, error, "non-unicast routes must specify a 'to' IP");

        cur_route = NULL;

        if (error && *error)
            return FALSE;
    }
    return TRUE;
}

static const mapping_entry_handler ip_rules_handlers[] = {
    {"from", YAML_SCALAR_NODE, handle_ip_rule_ip, NULL, ip_rule_offset(from)},
    {"mark", YAML_SCALAR_NODE, handle_ip_rule_fwmark, NULL, ip_rule_offset(fwmark)},
    {"priority", YAML_SCALAR_NODE, handle_ip_rule_prio, NULL, ip_rule_offset(priority)},
    {"table", YAML_SCALAR_NODE, handle_ip_rule_table, NULL, ip_rule_offset(table)},
    {"to", YAML_SCALAR_NODE, handle_ip_rule_ip, NULL, ip_rule_offset(to)},
    {"type-of-service", YAML_SCALAR_NODE, handle_ip_rule_tos, NULL, ip_rule_offset(tos)},
    {NULL}
};

static gboolean
handle_ip_rules(yaml_document_t* doc, yaml_node_t* node, const void* _, GError** error)
{
    for (yaml_node_item_t *i = node->data.sequence.items.start; i < node->data.sequence.items.top; i++) {
        yaml_node_t *entry = yaml_document_get_node(doc, *i);

        cur_ip_rule = g_new0(NetplanIPRule, 1);
        cur_ip_rule->family = G_MAXUINT; /* 0 is a valid family ID */
        cur_ip_rule->priority = NETPLAN_IP_RULE_PRIO_UNSPEC;
        cur_ip_rule->table = NETPLAN_ROUTE_TABLE_UNSPEC;
        cur_ip_rule->tos = NETPLAN_IP_RULE_TOS_UNSPEC;
        cur_ip_rule->fwmark = NETPLAN_IP_RULE_FW_MARK_UNSPEC;

        if (process_mapping(doc, entry, ip_rules_handlers, error)) {
            if (!cur_netdef->ip_rules) {
                cur_netdef->ip_rules = g_array_new(FALSE, FALSE, sizeof(NetplanIPRule*));
            }

            g_array_append_val(cur_netdef->ip_rules, cur_ip_rule);
        }

        if (!cur_ip_rule->from && !cur_ip_rule->to)
            return yaml_error(node, error, "IP routing policy must include either a 'from' or 'to' IP");

        cur_ip_rule = NULL;

        if (error && *error)
            return FALSE;
    }
    return TRUE;
}

/****************************************************
 * Grammar and handlers for bond parameters
 ****************************************************/

static gboolean
handle_arp_ip_targets(yaml_document_t* doc, yaml_node_t* node, const void* _, GError** error)
{
    for (yaml_node_item_t *i = node->data.sequence.items.start; i < node->data.sequence.items.top; i++) {
        g_autofree char* addr = NULL;
        yaml_node_t *entry = yaml_document_get_node(doc, *i);
        assert_type(entry, YAML_SCALAR_NODE);

        addr = g_strdup(scalar(entry));

        /* is it an IPv4 address? */
        if (is_ip4_address(addr)) {
            if (!cur_netdef->bond_params.arp_ip_targets)
                cur_netdef->bond_params.arp_ip_targets = g_array_new(FALSE, FALSE, sizeof(char*));
            char* s = g_strdup(scalar(entry));
            g_array_append_val(cur_netdef->bond_params.arp_ip_targets, s);
            continue;
        }

        return yaml_error(node, error, "malformed address '%s', must be X.X.X.X or X:X:X:X:X:X:X:X", scalar(entry));
    }

    return TRUE;
}

static gboolean
handle_bond_primary_slave(yaml_document_t* doc, yaml_node_t* node, const void* data, GError** error)
{
    NetplanNetDefinition *component;
    char** ref_ptr;

    component = g_hash_table_lookup(netdefs, scalar(node));
    if (!component) {
        add_missing_node(node);
    } else {
        /* If this is not the primary pass, the primary slave might already be equally set. */
        if (!g_strcmp0(cur_netdef->bond_params.primary_slave, scalar(node))) {
            return TRUE;
        } else if (cur_netdef->bond_params.primary_slave)
            return yaml_error(node, error, "%s: bond already has a primary slave: %s",
                              cur_netdef->id, cur_netdef->bond_params.primary_slave);

        ref_ptr = ((char**) ((void*) component + GPOINTER_TO_UINT(data)));
        *ref_ptr = g_strdup(scalar(node));
        cur_netdef->bond_params.primary_slave = g_strdup(scalar(node));
    }

    return TRUE;
}

static const mapping_entry_handler bond_params_handlers[] = {
    {"mode", YAML_SCALAR_NODE, handle_bond_mode, NULL, netdef_offset(bond_params.mode)},
    {"lacp-rate", YAML_SCALAR_NODE, handle_netdef_str, NULL, netdef_offset(bond_params.lacp_rate)},
    {"mii-monitor-interval", YAML_SCALAR_NODE, handle_netdef_str, NULL, netdef_offset(bond_params.monitor_interval)},
    {"min-links", YAML_SCALAR_NODE, handle_netdef_guint, NULL, netdef_offset(bond_params.min_links)},
    {"transmit-hash-policy", YAML_SCALAR_NODE, handle_netdef_str, NULL, netdef_offset(bond_params.transmit_hash_policy)},
    {"ad-select", YAML_SCALAR_NODE, handle_netdef_str, NULL, netdef_offset(bond_params.selection_logic)},
    {"all-slaves-active", YAML_SCALAR_NODE, handle_netdef_bool, NULL, netdef_offset(bond_params.all_slaves_active)},
    {"arp-interval", YAML_SCALAR_NODE, handle_netdef_str, NULL, netdef_offset(bond_params.arp_interval)},
    /* TODO: arp_ip_targets */
    {"arp-ip-targets", YAML_SEQUENCE_NODE, handle_arp_ip_targets},
    {"arp-validate", YAML_SCALAR_NODE, handle_netdef_str, NULL, netdef_offset(bond_params.arp_validate)},
    {"arp-all-targets", YAML_SCALAR_NODE, handle_netdef_str, NULL, netdef_offset(bond_params.arp_all_targets)},
    {"up-delay", YAML_SCALAR_NODE, handle_netdef_str, NULL, netdef_offset(bond_params.up_delay)},
    {"down-delay", YAML_SCALAR_NODE, handle_netdef_str, NULL, netdef_offset(bond_params.down_delay)},
    {"fail-over-mac-policy", YAML_SCALAR_NODE, handle_netdef_str, NULL, netdef_offset(bond_params.fail_over_mac_policy)},
    {"gratuitous-arp", YAML_SCALAR_NODE, handle_netdef_guint, NULL, netdef_offset(bond_params.gratuitous_arp)},
    /* Handle the old misspelling */
    {"gratuitious-arp", YAML_SCALAR_NODE, handle_netdef_guint, NULL, netdef_offset(bond_params.gratuitous_arp)},
    /* TODO: unsolicited_na */
    {"packets-per-slave", YAML_SCALAR_NODE, handle_netdef_guint, NULL, netdef_offset(bond_params.packets_per_slave)},
    {"primary-reselect-policy", YAML_SCALAR_NODE, handle_netdef_str, NULL, netdef_offset(bond_params.primary_reselect_policy)},
    {"resend-igmp", YAML_SCALAR_NODE, handle_netdef_guint, NULL, netdef_offset(bond_params.resend_igmp)},
    {"learn-packet-interval", YAML_SCALAR_NODE, handle_netdef_str, NULL, netdef_offset(bond_params.learn_interval)},
    {"primary", YAML_SCALAR_NODE, handle_bond_primary_slave, NULL, netdef_offset(bond_params.primary_slave)},
    {NULL}
};

static gboolean
handle_bonding(yaml_document_t* doc, yaml_node_t* node, const void* _, GError** error)
{
    return process_mapping(doc, node, bond_params_handlers, error);
}

static gboolean
handle_dhcp_identifier(yaml_document_t* doc, yaml_node_t* node, const void* data, GError** error)
{
    if (cur_netdef->dhcp_identifier)
        g_free(cur_netdef->dhcp_identifier);
    cur_netdef->dhcp_identifier = g_strdup(scalar(node));

    if (g_ascii_strcasecmp(cur_netdef->dhcp_identifier, "duid") == 0 ||
        g_ascii_strcasecmp(cur_netdef->dhcp_identifier, "mac") == 0)
        return TRUE;

    return yaml_error(node, error, "invalid DHCP client identifier type '%s'", cur_netdef->dhcp_identifier);
}

/****************************************************
 * Grammar and handlers for tunnels
 ****************************************************/

const char*
tunnel_mode_to_string(NetplanTunnelMode mode)
{
    return netplan_tunnel_mode_table[mode];
}

static gboolean
handle_tunnel_addr(yaml_document_t* doc, yaml_node_t* node, const void* data, GError** error)
{
    g_autofree char* addr = NULL;
    char* prefix_len;

    /* split off /prefix_len */
    addr = g_strdup(scalar(node));
    prefix_len = strrchr(addr, '/');
    if (prefix_len)
        return yaml_error(node, error, "address '%s' should not include /prefixlength", scalar(node));

    /* is it an IPv4 address? */
    if (is_ip4_address(addr))
        return handle_netdef_ip4(doc, node, data, error);

    /* is it an IPv6 address? */
    if (is_ip6_address(addr))
        return handle_netdef_ip6(doc, node, data, error);

    return yaml_error(node, error, "malformed address '%s', must be X.X.X.X or X:X:X:X:X:X:X:X", scalar(node));
}

static gboolean
handle_tunnel_mode(yaml_document_t* doc, yaml_node_t* node, const void* _, GError** error)
{
    const char *key = scalar(node);
    NetplanTunnelMode i;

    // Skip over unknown (0) tunnel mode.
    for (i = 1; i < NETPLAN_TUNNEL_MODE_MAX_; ++i) {
        if (g_strcmp0(netplan_tunnel_mode_table[i], key) == 0) {
            cur_netdef->tunnel.mode = i;
            return TRUE;
        }
    }

    return yaml_error(node, error, "%s: tunnel mode '%s' is not supported", cur_netdef->id, key);
}

static const mapping_entry_handler tunnel_keys_handlers[] = {
    {"input", YAML_SCALAR_NODE, handle_netdef_str, NULL, netdef_offset(tunnel.input_key)},
    {"output", YAML_SCALAR_NODE, handle_netdef_str, NULL, netdef_offset(tunnel.output_key)},
    {NULL}
};

static gboolean
handle_tunnel_key_mapping(yaml_document_t* doc, yaml_node_t* node, const void* _, GError** error)
{
    gboolean ret = FALSE;

    /* We overload the key 'key' for tunnels; such that it can either be a
     * single scalar with the same key to use for both input and output keys,
     * or a mapping where one can specify each.
     */
    if (node->type == YAML_SCALAR_NODE) {
        ret = handle_netdef_str(doc, node, netdef_offset(tunnel.input_key), error);
        if (ret)
            ret = handle_netdef_str(doc, node, netdef_offset(tunnel.output_key), error);
    }
    else if (node->type == YAML_MAPPING_NODE) {
        ret = process_mapping(doc, node, tunnel_keys_handlers, error);
    }
    else {
        return yaml_error(node, error, "invalid type for 'keys': must be a scalar or mapping");
    }

    return ret;
}

/**
 * Handler for setting a NetplanWireguardPeer string field from a scalar node
 * @data: pointer to the const char* field to write
 */
static gboolean
handle_wireguard_peer_str(yaml_document_t* doc, yaml_node_t* node, const void* data, GError** error)
{
    g_assert(cur_wireguard_peer);
    return handle_generic_str(doc, node, cur_wireguard_peer, data, error);
}

/**
 * Handler for setting a NetplanWireguardPeer string field from a scalar node
 * @data: pointer to the guint field to write
 */
static gboolean
handle_wireguard_peer_guint(yaml_document_t* doc, yaml_node_t* node, const void* data, GError** error)
{
    g_assert(cur_wireguard_peer);
    return handle_generic_guint(doc, node, cur_wireguard_peer, data, error);
}

static gboolean
handle_wireguard_allowed_ips(yaml_document_t* doc, yaml_node_t* node, const void* _, GError** error)
{
    return handle_generic_addresses(doc, node, FALSE, &(cur_wireguard_peer->allowed_ips), &(cur_wireguard_peer->allowed_ips), error);
}

static gboolean
handle_wireguard_endpoint(yaml_document_t* doc, yaml_node_t* node, const void* _, GError** error)
{
    g_autofree char* endpoint = NULL;
    char* port;
    char* address;
    guint64 port_num;

    endpoint = g_strdup(scalar(node));
    /* absolute minimal length of endpoint is 3 chars: 'h:8' */
    if (strlen(endpoint) < 3) {
        return yaml_error(node, error, "invalid remote address or hostname '%s'", scalar(node));
    }
    if (endpoint[0] == '[') {
        /* this is an ipv6 endpoint in [ad:rr:ee::ss]:port form */
        char *endbrace = strrchr(endpoint, ']');
        if (!endbrace)
            return yaml_error(node, error, "invalid address in remote '%s'", scalar(node));
        address = endpoint + 1;
        *endbrace = '\0';
        port = strrchr(endbrace + 1, ':');
    } else {
        address = endpoint;
        port = strrchr(endpoint, ':');
    }
    /* split off :port */
    if (!port)
        return yaml_error(node, error, "remote '%s' is missing :port", scalar(node));
    *port = '\0';
    port++; /* skip former ':' into first char of port */
    port_num = g_ascii_strtoull(port, NULL, 10);
    if (port_num > 65535)
        return yaml_error(node, error, "invalid port in remote '%s'", scalar(node));
    if (is_ip4_address(address) || is_ip6_address(address) || is_hostname(address)) {
        return handle_wireguard_peer_str(doc, node, wireguard_peer_offset(endpoint), error);
    }
    return yaml_error(node, error, "invalid remote address or hostname '%s'", scalar(node));
}

const mapping_entry_handler wireguard_peer_handlers[] = {
    {"public-key", YAML_SCALAR_NODE, handle_wireguard_peer_str, NULL, wireguard_peer_offset(public_key)},
    {"shared-key", YAML_SCALAR_NODE, handle_wireguard_peer_str, NULL, wireguard_peer_offset(preshared_key)},
    {"keepalive", YAML_SCALAR_NODE, handle_wireguard_peer_guint, NULL, wireguard_peer_offset(keepalive)},
    {"remote", YAML_SCALAR_NODE, handle_wireguard_endpoint},
    {"endpoint", YAML_SCALAR_NODE, handle_wireguard_endpoint}, /* Alias for NetplanWireguardPeer.remote */
    {"allowed-ips", YAML_SEQUENCE_NODE, handle_wireguard_allowed_ips},
    {NULL}
};

static gboolean
handle_wireguard_peers(yaml_document_t* doc, yaml_node_t* node, const void* _, GError** error)
{
    if (!cur_netdef->wireguard_peers)
        cur_netdef->wireguard_peers = g_array_new(FALSE, TRUE, sizeof(NetplanWireguardPeer*));

    /* Avoid adding the same peers in a 2nd parsing pass by comparing
       the array size to the YAML sequence size. Skip if they are equal. */
    guint item_count = node->data.sequence.items.top - node->data.sequence.items.start;
    if (cur_netdef->wireguard_peers->len == item_count) {
        g_debug("%s: all wireguard peers have already been added", cur_netdef->id);
        return TRUE;
    }

    for (yaml_node_item_t *i = node->data.sequence.items.start; i < node->data.sequence.items.top; i++) {
        g_autofree char* addr = NULL;
        yaml_node_t *entry = yaml_document_get_node(doc, *i);
        assert_type(entry, YAML_MAPPING_NODE);

        g_assert(cur_wireguard_peer == NULL);
        cur_wireguard_peer = g_new0(NetplanWireguardPeer, 1);
        cur_wireguard_peer->allowed_ips = g_array_new(FALSE, FALSE, sizeof(char*));
        g_debug("%s: adding new wireguard peer", cur_netdef->id);

        g_array_append_val(cur_netdef->wireguard_peers, cur_wireguard_peer);
        if (!process_mapping(doc, entry, wireguard_peer_handlers, error)) {
            cur_wireguard_peer = NULL;
            return FALSE;
        }
        cur_wireguard_peer = NULL;
    }
    return TRUE;
}

/****************************************************
 * Grammar and handlers for network devices
 ****************************************************/

static const mapping_entry_handler nm_backend_settings_handlers[] = {
    {"name", YAML_SCALAR_NODE, handle_netdef_str, NULL, netdef_offset(backend_settings.nm.name)},
    {"uuid", YAML_SCALAR_NODE, handle_netdef_str, NULL, netdef_offset(backend_settings.nm.uuid)},
    {"stable-id", YAML_SCALAR_NODE, handle_netdef_str, NULL, netdef_offset(backend_settings.nm.stable_id)},
    {"device", YAML_SCALAR_NODE, handle_netdef_str, NULL, netdef_offset(backend_settings.nm.device)},
    {NULL}
};

static const mapping_entry_handler nameservers_handlers[] = {
    {"search", YAML_SEQUENCE_NODE, handle_nameservers_search},
    {"addresses", YAML_SEQUENCE_NODE, handle_nameservers_addresses},
    {NULL}
};

/* Handlers for DHCP overrides. */
#define COMMON_DHCP_OVERRIDES_HANDLERS(overrides)                                                           \
    {"hostname", YAML_SCALAR_NODE, handle_netdef_str, NULL, netdef_offset(overrides.hostname)},             \
    {"route-metric", YAML_SCALAR_NODE, handle_netdef_guint, NULL, netdef_offset(overrides.metric)},         \
    {"send-hostname", YAML_SCALAR_NODE, handle_netdef_bool, NULL, netdef_offset(overrides.send_hostname)},  \
    {"use-dns", YAML_SCALAR_NODE, handle_netdef_bool, NULL, netdef_offset(overrides.use_dns)},              \
    {"use-domains", YAML_SCALAR_NODE, handle_netdef_str, NULL, netdef_offset(overrides.use_domains)},      \
    {"use-hostname", YAML_SCALAR_NODE, handle_netdef_bool, NULL, netdef_offset(overrides.use_hostname)},    \
    {"use-mtu", YAML_SCALAR_NODE, handle_netdef_bool, NULL, netdef_offset(overrides.use_mtu)},              \
    {"use-ntp", YAML_SCALAR_NODE, handle_netdef_bool, NULL, netdef_offset(overrides.use_ntp)},              \
    {"use-routes", YAML_SCALAR_NODE, handle_netdef_bool, NULL, netdef_offset(overrides.use_routes)}

static const mapping_entry_handler dhcp4_overrides_handlers[] = {
    COMMON_DHCP_OVERRIDES_HANDLERS(dhcp4_overrides),
    {NULL},
};

static const mapping_entry_handler dhcp6_overrides_handlers[] = {
    COMMON_DHCP_OVERRIDES_HANDLERS(dhcp6_overrides),
    {NULL},
};

/* Handlers shared by all link types */
#define COMMON_LINK_HANDLERS                                                                  \
    {"accept-ra", YAML_SCALAR_NODE, handle_accept_ra},                                        \
    {"addresses", YAML_SEQUENCE_NODE, handle_addresses},                                      \
    {"critical", YAML_SCALAR_NODE, handle_netdef_bool, NULL, netdef_offset(critical)},        \
    {"dhcp4", YAML_SCALAR_NODE, handle_netdef_bool, NULL, netdef_offset(dhcp4)},              \
    {"dhcp6", YAML_SCALAR_NODE, handle_netdef_bool, NULL, netdef_offset(dhcp6)},              \
    {"dhcp-identifier", YAML_SCALAR_NODE, handle_dhcp_identifier},                            \
    {"dhcp4-overrides", YAML_MAPPING_NODE, NULL, dhcp4_overrides_handlers},                   \
    {"dhcp6-overrides", YAML_MAPPING_NODE, NULL, dhcp6_overrides_handlers},                   \
    {"gateway4", YAML_SCALAR_NODE, handle_gateway4},                                          \
    {"gateway6", YAML_SCALAR_NODE, handle_gateway6},                                          \
    {"ipv6-address-generation", YAML_SCALAR_NODE, handle_netdef_addrgen},                               \
    {"ipv6-mtu", YAML_SCALAR_NODE, handle_netdef_guint, NULL, netdef_offset(ipv6_mtubytes)},  \
    {"ipv6-privacy", YAML_SCALAR_NODE, handle_netdef_bool, NULL, netdef_offset(ip6_privacy)}, \
    {"link-local", YAML_SEQUENCE_NODE, handle_link_local},                                    \
    {"macaddress", YAML_SCALAR_NODE, handle_netdef_mac, NULL, netdef_offset(set_mac)},        \
    {"mtu", YAML_SCALAR_NODE, handle_netdef_guint, NULL, netdef_offset(mtubytes)},            \
    {"nameservers", YAML_MAPPING_NODE, NULL, nameservers_handlers},                           \
    {"optional", YAML_SCALAR_NODE, handle_netdef_bool, NULL, netdef_offset(optional)},        \
    {"optional-addresses", YAML_SEQUENCE_NODE, handle_optional_addresses},                    \
    {"renderer", YAML_SCALAR_NODE, handle_netdef_renderer},                                   \
    {"routes", YAML_SEQUENCE_NODE, handle_routes},                                            \
    {"routing-policy", YAML_SEQUENCE_NODE, handle_ip_rules}

#define COMMON_BACKEND_HANDLERS							\
    {"networkmanager", YAML_MAPPING_NODE, NULL, nm_backend_settings_handlers}

/* Handlers for physical links */
#define PHYSICAL_LINK_HANDLERS                                                           \
    {"match", YAML_MAPPING_NODE, handle_match},                                          \
    {"set-name", YAML_SCALAR_NODE, handle_netdef_str, NULL, netdef_offset(set_name)},    \
    {"wakeonlan", YAML_SCALAR_NODE, handle_netdef_bool, NULL, netdef_offset(wake_on_lan)}, \
    {"wakeonwlan", YAML_SEQUENCE_NODE, handle_wowlan, NULL, netdef_offset(wowlan)},       \
    {"emit-lldp", YAML_SCALAR_NODE, handle_netdef_bool, NULL, netdef_offset(emit_lldp)}

static const mapping_entry_handler ethernet_def_handlers[] = {
    COMMON_LINK_HANDLERS,
    COMMON_BACKEND_HANDLERS,
    PHYSICAL_LINK_HANDLERS,
    {"auth", YAML_MAPPING_NODE, handle_auth},
    {"link", YAML_SCALAR_NODE, handle_netdef_id_ref, NULL, netdef_offset(sriov_link)},
    {"virtual-function-count", YAML_SCALAR_NODE, handle_netdef_guint, NULL, netdef_offset(sriov_explicit_vf_count)},
    {NULL}
};

static const mapping_entry_handler wifi_def_handlers[] = {
    COMMON_LINK_HANDLERS,
    COMMON_BACKEND_HANDLERS,
    PHYSICAL_LINK_HANDLERS,
    {"access-points", YAML_MAPPING_NODE, handle_wifi_access_points},
    {"auth", YAML_MAPPING_NODE, handle_auth},
    {NULL}
};

static const mapping_entry_handler bridge_def_handlers[] = {
    COMMON_LINK_HANDLERS,
    COMMON_BACKEND_HANDLERS,
    {"interfaces", YAML_SEQUENCE_NODE, handle_bridge_interfaces, NULL, NULL},
    {"parameters", YAML_MAPPING_NODE, handle_bridge},
    {NULL}
};

static const mapping_entry_handler bond_def_handlers[] = {
    COMMON_LINK_HANDLERS,
    COMMON_BACKEND_HANDLERS,
    {"interfaces", YAML_SEQUENCE_NODE, handle_bond_interfaces, NULL, NULL},
    {"parameters", YAML_MAPPING_NODE, handle_bonding},
    {NULL}
};

static const mapping_entry_handler vlan_def_handlers[] = {
    COMMON_LINK_HANDLERS,
    COMMON_BACKEND_HANDLERS,
    {"id", YAML_SCALAR_NODE, handle_netdef_guint, NULL, netdef_offset(vlan_id)},
    {"link", YAML_SCALAR_NODE, handle_netdef_id_ref, NULL, netdef_offset(vlan_link)},
    {NULL}
};

static const mapping_entry_handler modem_def_handlers[] = {
    COMMON_LINK_HANDLERS,
    {"apn", YAML_SCALAR_NODE, handle_netdef_str, NULL, netdef_offset(modem_params.apn)},
    {"auto-config", YAML_SCALAR_NODE, handle_netdef_bool, NULL, netdef_offset(modem_params.auto_config)},
    {"device-id", YAML_SCALAR_NODE, handle_netdef_str, NULL, netdef_offset(modem_params.device_id)},
    {"network-id", YAML_SCALAR_NODE, handle_netdef_str, NULL, netdef_offset(modem_params.network_id)},
    {"number", YAML_SCALAR_NODE, handle_netdef_str, NULL, netdef_offset(modem_params.number)},
    {"password", YAML_SCALAR_NODE, handle_netdef_str, NULL, netdef_offset(modem_params.password)},
    {"pin", YAML_SCALAR_NODE, handle_netdef_str, NULL, netdef_offset(modem_params.pin)},
    {"sim-id", YAML_SCALAR_NODE, handle_netdef_str, NULL, netdef_offset(modem_params.sim_id)},
    {"sim-operator-id", YAML_SCALAR_NODE, handle_netdef_str, NULL, netdef_offset(modem_params.sim_operator_id)},
    {"username", YAML_SCALAR_NODE, handle_netdef_str, NULL, netdef_offset(modem_params.username)},
};

static const mapping_entry_handler tunnel_def_handlers[] = {
    COMMON_LINK_HANDLERS,
    COMMON_BACKEND_HANDLERS,
    {"mode", YAML_SCALAR_NODE, handle_tunnel_mode},
    {"local", YAML_SCALAR_NODE, handle_tunnel_addr, NULL, netdef_offset(tunnel.local_ip)},
    {"remote", YAML_SCALAR_NODE, handle_tunnel_addr, NULL, netdef_offset(tunnel.remote_ip)},

    /* Handle key/keys for clarity in config: this can be either a scalar or
     * mapping of multiple keys (input and output)
     */
    {"key", YAML_NO_NODE, handle_tunnel_key_mapping},
    {"keys", YAML_NO_NODE, handle_tunnel_key_mapping},

    /* wireguard */
    {"mark", YAML_SCALAR_NODE, handle_netdef_guint, NULL, netdef_offset(tunnel.fwmark)},
    {"port", YAML_SCALAR_NODE, handle_netdef_guint, NULL, netdef_offset(tunnel.port)},
    {"peers", YAML_SEQUENCE_NODE, handle_wireguard_peers},
    {NULL}
};

/****************************************************
 * Grammar and handlers for network node
 ****************************************************/

static gboolean
handle_network_version(yaml_document_t* doc, yaml_node_t* node, const void* _, GError** error)
{
    long mangled_version;

    mangled_version = strtol(scalar(node), NULL, 10);

    if (mangled_version < NETPLAN_VERSION_MIN || mangled_version >= NETPLAN_VERSION_MAX)
        return yaml_error(node, error, "Only version 2 is supported");
    return TRUE;
}

static gboolean
handle_network_renderer(yaml_document_t* doc, yaml_node_t* node, const void* _, GError** error)
{
    return parse_renderer(node, &backend_global, error);
}

static void
initialize_dhcp_overrides(NetplanDHCPOverrides* overrides)
{
    overrides->use_dns = TRUE;
    overrides->use_domains = NULL;
    overrides->use_ntp = TRUE;
    overrides->send_hostname = TRUE;
    overrides->use_hostname = TRUE;
    overrides->use_mtu = TRUE;
    overrides->use_routes = TRUE;
    overrides->hostname = NULL;
    overrides->metric = NETPLAN_METRIC_UNSPEC;
}

/**
 * Callback for a net device type entry like "ethernets:" in "network:"
 * @data: netdef_type (as pointer)
 */
static gboolean
handle_network_type(yaml_document_t* doc, yaml_node_t* node, const void* data, GError** error)
{
    for (yaml_node_pair_t* entry = node->data.mapping.pairs.start; entry < node->data.mapping.pairs.top; entry++) {
        yaml_node_t* key, *value;
        const mapping_entry_handler* handlers;

        key = yaml_document_get_node(doc, entry->key);
        if (!assert_valid_id(key, error))
            return FALSE;
        /* globbing is not allowed for IDs */
        if (strpbrk(scalar(key), "*[]?"))
            return yaml_error(key, error, "Definition ID '%s' must not use globbing", scalar(key));

        value = yaml_document_get_node(doc, entry->value);

        /* special-case "renderer:" key to set the per-type backend */
        if (strcmp(scalar(key), "renderer") == 0) {
            if (!parse_renderer(value, &backend_cur_type, error))
                return FALSE;
            continue;
        }

        assert_type(value, YAML_MAPPING_NODE);

        /* At this point we've seen a new starting definition, if it has been
         * already mentioned in another netdef, removing it from our "missing"
         * list. */
        if(g_hash_table_remove(missing_id, scalar(key)))
            missing_ids_found++;

        cur_netdef = g_hash_table_lookup(netdefs, scalar(key));
        if (cur_netdef) {
            /* already exists, overriding/amending previous definition */
            if (cur_netdef->type != GPOINTER_TO_UINT(data))
                return yaml_error(key, error, "Updated definition '%s' changes device type", scalar(key));
        } else {
            /* create new network definition */
            cur_netdef = g_new0(NetplanNetDefinition, 1);
            cur_netdef->type = GPOINTER_TO_UINT(data);
            cur_netdef->backend = backend_cur_type ?: NETPLAN_BACKEND_NONE;
            cur_netdef->id = g_strdup(scalar(key));

            /* Set some default values */
            cur_netdef->vlan_id = G_MAXUINT; /* 0 is a valid ID */
            cur_netdef->tunnel.mode = NETPLAN_TUNNEL_MODE_UNKNOWN;
            cur_netdef->dhcp_identifier = g_strdup("duid"); /* keep networkd's default */
            /* systemd-networkd defaults to IPv6 LL enabled; keep that default */
            cur_netdef->linklocal.ipv6 = TRUE;
            g_hash_table_insert(netdefs, cur_netdef->id, cur_netdef);
            netdefs_ordered = g_list_append(netdefs_ordered, cur_netdef);
            cur_netdef->sriov_vlan_filter = FALSE;
            cur_netdef->sriov_explicit_vf_count = G_MAXUINT; /* 0 is a valid number of VFs */

            /* DHCP override defaults */
            initialize_dhcp_overrides(&cur_netdef->dhcp4_overrides);
            initialize_dhcp_overrides(&cur_netdef->dhcp6_overrides);

            g_hash_table_insert(netdefs, cur_netdef->id, cur_netdef);
        }

        // XXX: breaks multi-pass parsing.
        //if (!g_hash_table_add(ids_in_file, cur_netdef->id))
        //    return yaml_error(key, error, "Duplicate net definition ID '%s'", cur_netdef->id);

        /* and fill it with definitions */
        switch (cur_netdef->type) {
            case NETPLAN_DEF_TYPE_BOND: handlers = bond_def_handlers; break;
            case NETPLAN_DEF_TYPE_BRIDGE: handlers = bridge_def_handlers; break;
            case NETPLAN_DEF_TYPE_ETHERNET: handlers = ethernet_def_handlers; break;
            case NETPLAN_DEF_TYPE_MODEM: handlers = modem_def_handlers; break;
            case NETPLAN_DEF_TYPE_TUNNEL: handlers = tunnel_def_handlers; break;
            case NETPLAN_DEF_TYPE_VLAN: handlers = vlan_def_handlers; break;
            case NETPLAN_DEF_TYPE_WIFI: handlers = wifi_def_handlers; break;
            default: g_assert_not_reached(); // LCOV_EXCL_LINE
        }
        if (!process_mapping(doc, value, handlers, error))
            return FALSE;

        /* validate definition-level conditions */
        if (!validate_netdef_grammar(cur_netdef, value, error))
            return FALSE;

        /* convenience shortcut: physical device without match: means match
         * name on ID */
        if (cur_netdef->type < NETPLAN_DEF_TYPE_VIRTUAL && !cur_netdef->has_match)
            cur_netdef->match.original_name = cur_netdef->id;
    }
    backend_cur_type = NETPLAN_BACKEND_NONE;
    return TRUE;
}

static const mapping_entry_handler network_handlers[] = {
    {"bonds", YAML_MAPPING_NODE, handle_network_type, NULL, GUINT_TO_POINTER(NETPLAN_DEF_TYPE_BOND)},
    {"bridges", YAML_MAPPING_NODE, handle_network_type, NULL, GUINT_TO_POINTER(NETPLAN_DEF_TYPE_BRIDGE)},
    {"ethernets", YAML_MAPPING_NODE, handle_network_type, NULL, GUINT_TO_POINTER(NETPLAN_DEF_TYPE_ETHERNET)},
    {"renderer", YAML_SCALAR_NODE, handle_network_renderer},
    {"tunnels", YAML_MAPPING_NODE, handle_network_type, NULL, GUINT_TO_POINTER(NETPLAN_DEF_TYPE_TUNNEL)},
    {"version", YAML_SCALAR_NODE, handle_network_version},
    {"vlans", YAML_MAPPING_NODE, handle_network_type, NULL, GUINT_TO_POINTER(NETPLAN_DEF_TYPE_VLAN)},
    {"wifis", YAML_MAPPING_NODE, handle_network_type, NULL, GUINT_TO_POINTER(NETPLAN_DEF_TYPE_WIFI)},
    {"modems", YAML_MAPPING_NODE, handle_network_type, NULL, GUINT_TO_POINTER(NETPLAN_DEF_TYPE_MODEM)},
    {NULL}
};

/****************************************************
 * Grammar and handlers for root node
 ****************************************************/

static const mapping_entry_handler root_handlers[] = {
    {"network", YAML_MAPPING_NODE, NULL, network_handlers},
    {NULL}
};

/**
 * Handle multiple-pass parsing of the yaml document.
 */
static gboolean
process_document(yaml_document_t* doc, GError** error)
{
    gboolean ret;
    int previously_found;
    int still_missing;

    g_assert(missing_id == NULL);
    missing_id = g_hash_table_new_full(g_str_hash, g_str_equal, NULL, g_free);

    do {
        g_debug("starting new processing pass");

        previously_found = missing_ids_found;
        missing_ids_found = 0;

        g_clear_error(error);

        ret = process_mapping(doc, yaml_document_get_root_node(doc), root_handlers, error);

        still_missing = g_hash_table_size(missing_id);

        if (still_missing > 0 && missing_ids_found == previously_found)
            break;
    } while (still_missing > 0 || missing_ids_found > 0);

    if (g_hash_table_size(missing_id) > 0) {
        GHashTableIter iter;
        gpointer key, value;
        NetplanMissingNode *missing;

        g_clear_error(error);

        /* Get the first missing identifier we can get from our list, to
         * approximate early failure and give the user a meaningful error. */
        g_hash_table_iter_init (&iter, missing_id);
        g_hash_table_iter_next (&iter, &key, &value);
        missing = (NetplanMissingNode*) value;

        return yaml_error(missing->node, error, "%s: interface '%s' is not defined",
                          missing->netdef_id,
                          key);
    }

    g_hash_table_destroy(missing_id);
    missing_id = NULL;
    return ret;
}

/**
 * Parse given YAML file and create/update global "netdefs" list.
 */
gboolean
netplan_parse_yaml(const char* filename, GError** error)
{
    yaml_document_t doc;
    gboolean ret;

    if (!load_yaml(filename, &doc, error))
        return FALSE;

    if (!netdefs)
        netdefs = g_hash_table_new(g_str_hash, g_str_equal);

    /* empty file? */
    if (yaml_document_get_root_node(&doc) == NULL)
        return TRUE;

    g_assert(ids_in_file == NULL);
    ids_in_file = g_hash_table_new(g_str_hash, NULL);

    ret = process_document(&doc, error);

    cur_netdef = NULL;
    yaml_document_delete(&doc);
    g_hash_table_destroy(ids_in_file);
    ids_in_file = NULL;
    return ret;
}

static void
finish_iterator(gpointer key, gpointer value, gpointer user_data)
{
    GError **error = (GError **)user_data;
    NetplanNetDefinition* nd = value;

    /* Take more steps to make sure we always have a backend set for netdefs */
    if (nd->backend == NETPLAN_BACKEND_NONE) {
        nd->backend = get_default_backend_for_type(nd->type);
        g_debug("%s: setting default backend to %i", nd->id, nd->backend);
    }

    /* Do a final pass of validation for backend-specific conditions */
    if (validate_backend_rules(nd, error))
        g_debug("Configuration is valid");
}

/**
 * Post-processing after parsing all config files
 */
GHashTable *
netplan_finish_parse(GError** error)
{
    if (netdefs) {
        g_debug("We have some netdefs, pass them through a final round of validation");
        g_hash_table_foreach(netdefs, finish_iterator, error);
    }

    if (error && *error)
        return NULL;

    return netdefs;
}

/**
 * Return current global backend.
 */
NetplanBackend
netplan_get_global_backend()
{
    return backend_global;
}<|MERGE_RESOLUTION|>--- conflicted
+++ resolved
@@ -32,18 +32,12 @@
 
 /* convenience macro to put the offset of a NetplanNetDefinition field into "void* data" */
 #define access_point_offset(field) GUINT_TO_POINTER(offsetof(NetplanWifiAccessPoint, field))
+#define addr_option_offset(field) GUINT_TO_POINTER(offsetof(NetplanAddressOptions, field))
 #define auth_offset(field) GUINT_TO_POINTER(offsetof(NetplanAuthenticationSettings, field))
 #define ip_rule_offset(field) GUINT_TO_POINTER(offsetof(NetplanIPRule, field))
 #define netdef_offset(field) GUINT_TO_POINTER(offsetof(NetplanNetDefinition, field))
 #define route_offset(field) GUINT_TO_POINTER(offsetof(NetplanIPRoute, field))
-<<<<<<< HEAD
 #define wireguard_peer_offset(field) GUINT_TO_POINTER(offsetof(NetplanWireguardPeer, field))
-=======
-#define ip_rule_offset(field) GUINT_TO_POINTER(offsetof(NetplanIPRule, field))
-#define auth_offset(field) GUINT_TO_POINTER(offsetof(NetplanAuthenticationSettings, field))
-#define access_point_offset(field) GUINT_TO_POINTER(offsetof(NetplanWifiAccessPoint, field))
-#define addr_option_offset(field) GUINT_TO_POINTER(offsetof(NetplanAddressOptions, field))
->>>>>>> 85134d13
 
 /* NetplanNetDefinition that is currently being processed */
 static NetplanNetDefinition* cur_netdef;
@@ -54,12 +48,10 @@
 /* NetplanAuthenticationSettings that are currently being processed */
 static NetplanAuthenticationSettings* cur_auth;
 
-<<<<<<< HEAD
 /* NetplanWireguardPeer that is currently being processed */
 static NetplanWireguardPeer* cur_wireguard_peer;
-=======
+
 static NetplanAddressOptions* cur_addr_option;
->>>>>>> 85134d13
 
 static NetplanIPRoute* cur_route;
 static NetplanIPRule* cur_ip_rule;
@@ -366,6 +358,28 @@
     return TRUE;
 }
 
+static gboolean
+handle_address_option_lifetime(yaml_document_t* doc, yaml_node_t* node, const void* data, GError** error)
+{
+    if (g_ascii_strcasecmp(scalar(node), "0") != 0 &&
+        g_ascii_strcasecmp(scalar(node), "forever") != 0) {
+        return yaml_error(node, error, "invalid lifetime value '%s'", scalar(node));
+    }
+    return handle_generic_str(doc, node, cur_addr_option, data, error);
+}
+
+static gboolean
+handle_address_option_label(yaml_document_t* doc, yaml_node_t* node, const void* data, GError** error)
+{
+    return handle_generic_str(doc, node, cur_addr_option, data, error);
+}
+
+const mapping_entry_handler address_option_handlers[] = {
+    {"lifetime", YAML_SCALAR_NODE, handle_address_option_lifetime, NULL, addr_option_offset(lifetime)},
+    {"label", YAML_SCALAR_NODE, handle_address_option_label, NULL, addr_option_offset(label)},
+    {NULL}
+};
+
 /*
  * Handler for setting an array of IP addresses from a sequence node, inside a given struct
  * @entryptr: pointer to the beginning of the do-be-modified data structure
@@ -381,6 +395,17 @@
         char* prefix_len;
         guint64 prefix_len_num;
         yaml_node_t *entry = yaml_document_get_node(doc, *i);
+        yaml_node_t *key, *value = NULL;
+
+        if (entry->type != YAML_SCALAR_NODE && entry->type != YAML_MAPPING_NODE) {
+            return yaml_error(entry, error, "expected either scalar or mapping (check indentation)");
+        }
+
+        if (entry->type == YAML_MAPPING_NODE) {
+            key = yaml_document_get_node(doc, entry->data.mapping.pairs.start->key);
+            value = yaml_document_get_node(doc, entry->data.mapping.pairs.start->value);
+            entry = key;
+        }
         assert_type(entry, YAML_SCALAR_NODE);
 
         /* split off /prefix_len */
@@ -392,10 +417,35 @@
         prefix_len++; /* skip former '/' into first char of prefix */
         prefix_len_num = g_ascii_strtoull(prefix_len, NULL, 10);
 
+        if (value) {
+            if (!is_ip4_address(addr) && !is_ip6_address(addr))
+                return yaml_error(node, error, "malformed address '%s', must be X.X.X.X/NN or X:X:X:X:X:X:X:X/NN", scalar(entry));
+
+            if (!cur_netdef->address_options)
+                cur_netdef->address_options = g_array_new(FALSE, FALSE, sizeof(NetplanAddressOptions*));
+
+            for (unsigned i = 0; i < cur_netdef->address_options->len; ++i) {
+                NetplanAddressOptions* opts = g_array_index(cur_netdef->address_options, NetplanAddressOptions*, i);
+                /* check for multi-pass parsing, return early if options for this address already exist */
+                if (!g_strcmp0(scalar(key), opts->address))
+                    return TRUE;
+            }
+
+            cur_addr_option = g_new0(NetplanAddressOptions, 1);
+            cur_addr_option->address = g_strdup(scalar(key));
+
+            if (!process_mapping(doc, value, address_option_handlers, error))
+                return FALSE;
+
+            g_array_append_val(cur_netdef->address_options, cur_addr_option);
+            continue;
+        }
+
         /* is it an IPv4 address? */
         if (is_ip4_address(addr)) {
             if ((check_zero_prefix && prefix_len_num == 0) || prefix_len_num > 32)
                 return yaml_error(node, error, "invalid prefix length in address '%s'", scalar(entry));
+
             if (!*ip4)
                 *ip4 = g_array_new(FALSE, FALSE, sizeof(char*));
 
@@ -858,111 +908,10 @@
     return ret;
 }
 
-static gboolean handle_address_option_lifetime(yaml_document_t* doc, yaml_node_t* node, const void* data, GError** error)
-{
-    if (g_ascii_strcasecmp(scalar(node), "0") != 0 &&
-        g_ascii_strcasecmp(scalar(node), "forever") != 0) {
-        return yaml_error(node, error, "invalid lifetime value '%s'", scalar(node));
-    }
-    return handle_generic_str(doc, node, cur_addr_option, data, error);
-}
-
-static gboolean handle_address_option_label(yaml_document_t* doc, yaml_node_t* node, const void* data, GError** error)
-{
-    return handle_generic_str(doc, node, cur_addr_option, data, error);
-}
-
-const mapping_entry_handler address_option_handlers[] = {
-    {"lifetime", YAML_SCALAR_NODE, handle_address_option_lifetime, NULL, addr_option_offset(lifetime)},
-    {"label", YAML_SCALAR_NODE, handle_address_option_label, NULL, addr_option_offset(label)},
-    {NULL}
-};
-
 static gboolean
 handle_addresses(yaml_document_t* doc, yaml_node_t* node, const void* _, GError** error)
 {
-<<<<<<< HEAD
     return handle_generic_addresses(doc, node, TRUE, &(cur_netdef->ip4_addresses), &(cur_netdef->ip6_addresses), error);
-=======
-    for (yaml_node_item_t *i = node->data.sequence.items.start; i < node->data.sequence.items.top; i++) {
-        g_autofree char* addr = NULL;
-        char* prefix_len;
-        guint64 prefix_len_num;
-        yaml_node_t *entry = yaml_document_get_node(doc, *i);
-        yaml_node_t *key, *value = NULL;
-
-        if (entry->type != YAML_SCALAR_NODE && entry->type != YAML_MAPPING_NODE) {
-            return yaml_error(entry, error, "expected either scalar or mapping (check indentation)");
-        }
-
-        if (entry->type == YAML_MAPPING_NODE) {
-            key = yaml_document_get_node(doc, entry->data.mapping.pairs.start->key);
-            value = yaml_document_get_node(doc, entry->data.mapping.pairs.start->value);
-            entry = key;
-        }
-        assert_type(entry, YAML_SCALAR_NODE);
-
-        /* split off /prefix_len */
-        addr = g_strdup(scalar(entry));
-        prefix_len = strrchr(addr, '/');
-        if (!prefix_len)
-            return yaml_error(node, error, "address '%s' is missing /prefixlength", scalar(entry));
-        *prefix_len = '\0';
-        prefix_len++; /* skip former '/' into first char of prefix */
-        prefix_len_num = g_ascii_strtoull(prefix_len, NULL, 10);
-
-        if (value) {
-            if (!is_ip4_address(addr) && !is_ip6_address(addr))
-                return yaml_error(node, error, "malformed address '%s', must be X.X.X.X/NN or X:X:X:X:X:X:X:X/NN", scalar(entry));
-
-            if (!cur_netdef->address_options)
-                cur_netdef->address_options = g_array_new(FALSE, FALSE, sizeof(NetplanAddressOptions*));
-
-            for (unsigned i = 0; i < cur_netdef->address_options->len; ++i) {
-                NetplanAddressOptions* opts = g_array_index(cur_netdef->address_options, NetplanAddressOptions*, i);
-                /* check for multi-pass parsing, return early if options for this address already exist */
-                if (!g_strcmp0(scalar(key), opts->address))
-                    return TRUE;
-            }
-
-            cur_addr_option = g_new0(NetplanAddressOptions, 1);
-            cur_addr_option->address = g_strdup(scalar(key));
-
-            if (!process_mapping(doc, value, address_option_handlers, error))
-                return FALSE;
-
-            g_array_append_val(cur_netdef->address_options, cur_addr_option);
-            continue;
-        }
-
-        /* is it an IPv4 address? */
-        if (is_ip4_address(addr)) {
-            if (prefix_len_num == 0 || prefix_len_num > 32)
-                return yaml_error(node, error, "invalid prefix length in address '%s'", scalar(entry));
-
-            if (!cur_netdef->ip4_addresses)
-                cur_netdef->ip4_addresses = g_array_new(FALSE, FALSE, sizeof(char*));
-            char* s = g_strdup(scalar(entry));
-            g_array_append_val(cur_netdef->ip4_addresses, s);
-            continue;
-        }
-
-        /* is it an IPv6 address? */
-        if (is_ip6_address(addr)) {
-            if (prefix_len_num == 0 || prefix_len_num > 128)
-                return yaml_error(node, error, "invalid prefix length in address '%s'", scalar(entry));
-            if (!cur_netdef->ip6_addresses)
-                cur_netdef->ip6_addresses = g_array_new(FALSE, FALSE, sizeof(char*));
-            char* s = g_strdup(scalar(entry));
-            g_array_append_val(cur_netdef->ip6_addresses, s);
-            continue;
-        }
-
-        return yaml_error(node, error, "malformed address '%s', must be X.X.X.X/NN or X:X:X:X:X:X:X:X/NN", scalar(entry));
-    }
-
-    return TRUE;
->>>>>>> 85134d13
 }
 
 static gboolean
