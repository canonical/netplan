--- conflicted
+++ resolved
@@ -1426,7 +1426,6 @@
 };
 
 /* Handlers shared by all link types */
-<<<<<<< HEAD
 #define COMMON_LINK_HANDLERS                                                                  \
     {"accept-ra", YAML_SCALAR_NODE, handle_accept_ra},                                        \
     {"addresses", YAML_SEQUENCE_NODE, handle_addresses},                                      \
@@ -1434,6 +1433,8 @@
     {"dhcp4", YAML_SCALAR_NODE, handle_netdef_bool, NULL, netdef_offset(dhcp4)},              \
     {"dhcp6", YAML_SCALAR_NODE, handle_netdef_bool, NULL, netdef_offset(dhcp6)},              \
     {"dhcp-identifier", YAML_SCALAR_NODE, handle_dhcp_identifier},                            \
+    {"dhcp4-overrides", YAML_MAPPING_NODE, NULL, dhcp4_overrides_handlers},                   \
+    {"dhcp6-overrides", YAML_MAPPING_NODE, NULL, dhcp6_overrides_handlers},                   \
     {"gateway4", YAML_SCALAR_NODE, handle_gateway4},                                          \
     {"gateway6", YAML_SCALAR_NODE, handle_gateway6},                                          \
     {"ipv6-privacy", YAML_SCALAR_NODE, handle_netdef_bool, NULL, netdef_offset(ip6_privacy)}, \
@@ -1445,27 +1446,6 @@
     {"optional-addresses", YAML_SEQUENCE_NODE, handle_optional_addresses},                    \
     {"renderer", YAML_SCALAR_NODE, handle_netdef_renderer},                                   \
     {"routes", YAML_SEQUENCE_NODE, handle_routes},                                            \
-=======
-#define COMMON_LINK_HANDLERS                                                             \
-    {"accept-ra", YAML_SCALAR_NODE, handle_accept_ra},                                   \
-    {"addresses", YAML_SEQUENCE_NODE, handle_addresses},                                 \
-    {"critical", YAML_SCALAR_NODE, handle_netdef_bool, NULL, netdef_offset(critical)},   \
-    {"dhcp4", YAML_SCALAR_NODE, handle_netdef_bool, NULL, netdef_offset(dhcp4)},         \
-    {"dhcp6", YAML_SCALAR_NODE, handle_netdef_bool, NULL, netdef_offset(dhcp6)},         \
-    {"dhcp-identifier", YAML_SCALAR_NODE, handle_dhcp_identifier},                       \
-    {"dhcp4-overrides", YAML_MAPPING_NODE, NULL, dhcp4_overrides_handlers},              \
-    {"dhcp6-overrides", YAML_MAPPING_NODE, NULL, dhcp6_overrides_handlers},              \
-    {"gateway4", YAML_SCALAR_NODE, handle_gateway4},                                     \
-    {"gateway6", YAML_SCALAR_NODE, handle_gateway6},                                     \
-    {"link-local", YAML_SEQUENCE_NODE, handle_link_local},                               \
-    {"macaddress", YAML_SCALAR_NODE, handle_netdef_mac, NULL, netdef_offset(set_mac)},   \
-    {"mtu", YAML_SCALAR_NODE, handle_netdef_guint, NULL, netdef_offset(mtubytes)},       \
-    {"nameservers", YAML_MAPPING_NODE, NULL, nameservers_handlers},                      \
-    {"optional", YAML_SCALAR_NODE, handle_netdef_bool, NULL, netdef_offset(optional)},   \
-    {"optional-addresses", YAML_SEQUENCE_NODE, handle_optional_addresses},               \
-    {"renderer", YAML_SCALAR_NODE, handle_netdef_renderer},                              \
-    {"routes", YAML_SEQUENCE_NODE, handle_routes},                                       \
->>>>>>> f4b94088
     {"routing-policy", YAML_SEQUENCE_NODE, handle_ip_rules}
 
 /* Handlers for physical links */
