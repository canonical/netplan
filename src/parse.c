--- conflicted
+++ resolved
@@ -37,11 +37,8 @@
 #define ip_rule_offset(field) GUINT_TO_POINTER(offsetof(NetplanIPRule, field))
 #define auth_offset(field) GUINT_TO_POINTER(offsetof(NetplanAuthenticationSettings, field))
 #define access_point_offset(field) GUINT_TO_POINTER(offsetof(NetplanWifiAccessPoint, field))
-<<<<<<< HEAD
 #define ovs_settings_offset(field) GUINT_TO_POINTER(offsetof(NetplanOVSSettings, field))
-=======
 #define addr_option_offset(field) GUINT_TO_POINTER(offsetof(NetplanAddressOptions, field))
->>>>>>> 85134d13
 
 /* NetplanNetDefinition that is currently being processed */
 static NetplanNetDefinition* cur_netdef;
@@ -952,7 +949,7 @@
             cur_addr_option = g_new0(NetplanAddressOptions, 1);
             cur_addr_option->address = g_strdup(scalar(key));
 
-            if (!process_mapping(doc, value, address_option_handlers, error))
+            if (!process_mapping(doc, value, address_option_handlers, NULL, error))
                 return FALSE;
 
             g_array_append_val(cur_netdef->address_options, cur_addr_option);
