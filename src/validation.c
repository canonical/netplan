/*
 * Copyright (C) 2019 Canonical, Ltd.
 * Author: Mathieu Trudel-Lapierre <mathieu.trudel-lapierre@canonical.com>
 *
 * This program is free software; you can redistribute it and/or modify
 * it under the terms of the GNU General Public License as published by
 * the Free Software Foundation; version 3.
 *
 * This program is distributed in the hope that it will be useful,
 * but WITHOUT ANY WARRANTY; without even the implied warranty of
 * MERCHANTABILITY or FITNESS FOR A PARTICULAR PURPOSE.  See the
 * GNU General Public License for more details.
 *
 * You should have received a copy of the GNU General Public License
 * along with this program.  If not, see <http://www.gnu.org/licenses/>.
 */

#include <glib.h>
#include <glib/gstdio.h>
#include <gio/gio.h>
#include <arpa/inet.h>
#include <regex.h>

#include <yaml.h>

#include "parse.h"
#include "error.h"


/* Check sanity for address types */

gboolean
is_ip4_address(const char* address)
{
    struct in_addr a4;
    int ret;

    ret = inet_pton(AF_INET, address, &a4);
    g_assert(ret >= 0);
    if (ret > 0)
        return TRUE;

    return FALSE;
}

gboolean
is_ip6_address(const char* address)
{
    struct in6_addr a6;
    int ret;

    ret = inet_pton(AF_INET6, address, &a6);
    g_assert(ret >= 0);
    if (ret > 0)
        return TRUE;

    return FALSE;
}

gboolean
is_hostname(const char *hostname)
{
    static const gchar *pattern = "^(([a-z0-9]|[a-z0-9][a-z0-9\\-]*[a-z0-9])\\.)*([a-z0-9]|[a-z0-9][a-z0-9\\-]*[a-z0-9])$";
    return g_regex_match_simple(pattern, hostname, G_REGEX_CASELESS, G_REGEX_MATCH_NOTEMPTY);
}

/************************************************
 * Validation for grammar and backend rules.
 ************************************************/
static gboolean
validate_tunnel_grammar(NetplanNetDefinition* nd, yaml_node_t* node, GError** error)
{
    if (nd->tunnel.mode == NETPLAN_TUNNEL_MODE_UNKNOWN)
        return yaml_error(node, error, "%s: missing 'mode' property for tunnel", nd->id);

    if (nd->tunnel.mode == TUNNEL_MODE_WIREGUARD) {
        if (!nd->wireguard.private_key && !nd->wireguard.private_key_file)
            return yaml_error(node, error, "%s: private_key or private_key_file is required.", nd->id);
        if (!nd->wireguard_peers || nd->wireguard_peers->len == 0)
            return yaml_error(node, error, "%s: at least one peer is required.", nd->id);
        for (guint i = 0; i < nd->wireguard_peers->len; i++) {
            wireguard_peer *peer = &g_array_index (nd->wireguard_peers, wireguard_peer, i);

            if (!peer->public_key)
                return yaml_error(node, error, "%s: public_key is required.", nd->id);
            if (!peer->allowed_ips || peer->allowed_ips->len == 0)
                return yaml_error(node, error, "%s: allowed_ips is required.", nd->id);
            if (peer->keepalive > 65535)
                return yaml_error(node, error, "%s: keepalive must be 0-65535 inclusive.", nd->id);
        }
        return TRUE;
    }

    /* Validate local/remote IPs */
    if (!nd->tunnel.local_ip)
        return yaml_error(node, error, "%s: missing 'local' property for tunnel", nd->id);
    if (!nd->tunnel.remote_ip)
        return yaml_error(node, error, "%s: missing 'remote' property for tunnel", nd->id);

    switch(nd->tunnel.mode) {
        case NETPLAN_TUNNEL_MODE_IPIP6:
        case NETPLAN_TUNNEL_MODE_IP6IP6:
        case NETPLAN_TUNNEL_MODE_IP6GRE:
        case NETPLAN_TUNNEL_MODE_IP6GRETAP:
        case NETPLAN_TUNNEL_MODE_VTI6:
            if (!is_ip6_address(nd->tunnel.local_ip))
                return yaml_error(node, error, "%s: 'local' must be a valid IPv6 address for this tunnel type", nd->id);
            if (!is_ip6_address(nd->tunnel.remote_ip))
                return yaml_error(node, error, "%s: 'remote' must be a valid IPv6 address for this tunnel type", nd->id);
            break;

        default:
            if (!is_ip4_address(nd->tunnel.local_ip))
                return yaml_error(node, error, "%s: 'local' must be a valid IPv4 address for this tunnel type", nd->id);
            if (!is_ip4_address(nd->tunnel.remote_ip))
                return yaml_error(node, error, "%s: 'remote' must be a valid IPv4 address for this tunnel type", nd->id);
            break;
    }

    return TRUE;
}

static gboolean
validate_tunnel_backend_rules(NetplanNetDefinition* nd, yaml_node_t* node, GError** error)
{
    /* Backend-specific validation rules for tunnels */
    switch (nd->backend) {
        case NETPLAN_BACKEND_NETWORKD:
            switch (nd->tunnel.mode) {
<<<<<<< HEAD
                case TUNNEL_MODE_VTI:
                case TUNNEL_MODE_VTI6:
                case TUNNEL_MODE_WIREGUARD:
=======
                case NETPLAN_TUNNEL_MODE_VTI:
                case NETPLAN_TUNNEL_MODE_VTI6:
>>>>>>> 5bf79e2f
                    break;

                /* TODO: Remove this exception and fix ISATAP handling with the
                 *       networkd backend.
                 *       systemd-networkd has grown ISATAP support in 918049a.
                 */
                case NETPLAN_TUNNEL_MODE_ISATAP:
                    return yaml_error(node, error,
                                    "%s: %s tunnel mode is not supported by networkd",
                                    nd->id,
                                    g_ascii_strup(tunnel_mode_to_string(nd->tunnel.mode), -1));
                    break;
                default:
                    if (nd->tunnel.input_key)
                        return yaml_error(node, error, "%s: 'input-key' is not required for this tunnel type", nd->id);
                    if (nd->tunnel.output_key)
                        return yaml_error(node, error, "%s: 'output-key' is not required for this tunnel type", nd->id);
                    break;
            }
            break;

        case NETPLAN_BACKEND_NM:
            switch (nd->tunnel.mode) {
                case NETPLAN_TUNNEL_MODE_GRE:
                case NETPLAN_TUNNEL_MODE_IP6GRE:
                    break;

<<<<<<< HEAD
                case TUNNEL_MODE_GRETAP:
                case TUNNEL_MODE_IP6GRETAP:
                case TUNNEL_MODE_WIREGUARD:
=======
                case NETPLAN_TUNNEL_MODE_GRETAP:
                case NETPLAN_TUNNEL_MODE_IP6GRETAP:
>>>>>>> 5bf79e2f
                    return yaml_error(node, error,
                                    "%s: %s tunnel mode is not supported by NetworkManager",
                                    nd->id,
                                    g_ascii_strup(tunnel_mode_to_string(nd->tunnel.mode), -1));
                    break;

                default:
                    if (nd->tunnel.input_key)
                        return yaml_error(node, error, "%s: 'input-key' is not required for this tunnel type", nd->id);
                    if (nd->tunnel.output_key)
                        return yaml_error(node, error, "%s: 'output-key' is not required for this tunnel type", nd->id);
                    break;
            }
            break;

        // LCOV_EXCL_START
        default:
            break;
        // LCOV_EXCL_STOP
    }

    return TRUE;
}

gboolean
validate_netdef_grammar(NetplanNetDefinition* nd, yaml_node_t* node, GError** error)
{
    int missing_id_count = g_hash_table_size(missing_id);
    gboolean valid = FALSE;

    g_assert(nd->type != NETPLAN_DEF_TYPE_NONE);

    /* Skip all validation if we're missing some definition IDs (devices).
     * The ones we have yet to see may be necessary for validation to succeed,
     * we can complete it on the next parser pass. */
    if (missing_id_count > 0)
        return TRUE;

    /* set-name: requires match: */
    if (nd->set_name && !nd->has_match)
        return yaml_error(node, error, "%s: 'set-name:' requires 'match:' properties", nd->id);

    if (nd->type == NETPLAN_DEF_TYPE_WIFI && nd->access_points == NULL)
        return yaml_error(node, error, "%s: No access points defined", nd->id);

    if (nd->type == NETPLAN_DEF_TYPE_VLAN) {
        if (!nd->vlan_link)
            return yaml_error(node, error, "%s: missing 'link' property", nd->id);
        nd->vlan_link->has_vlans = TRUE;
        if (nd->vlan_id == G_MAXUINT)
            return yaml_error(node, error, "%s: missing 'id' property", nd->id);
        if (nd->vlan_id > 4094)
            return yaml_error(node, error, "%s: invalid id '%u' (allowed values are 0 to 4094)", nd->id, nd->vlan_id);
    }

    if (nd->type == NETPLAN_DEF_TYPE_TUNNEL) {
        valid = validate_tunnel_grammar(nd, node, error);
        if (!valid)
            goto netdef_grammar_error;
    }

    valid = TRUE;

netdef_grammar_error:
    return valid;
}

gboolean
validate_backend_rules(NetplanNetDefinition* nd, GError** error)
{
    gboolean valid = FALSE;
    /* Set a dummy, NULL yaml_node_t for error reporting */
    yaml_node_t* node = NULL;

    g_assert(nd->type != NETPLAN_DEF_TYPE_NONE);

    if (nd->type == NETPLAN_DEF_TYPE_TUNNEL) {
        valid = validate_tunnel_backend_rules(nd, node, error);
        if (!valid)
            goto backend_rules_error;
    }

    valid = TRUE;

backend_rules_error:
    return valid;
}
<|MERGE_RESOLUTION|>--- conflicted
+++ resolved
@@ -73,7 +73,7 @@
     if (nd->tunnel.mode == NETPLAN_TUNNEL_MODE_UNKNOWN)
         return yaml_error(node, error, "%s: missing 'mode' property for tunnel", nd->id);
 
-    if (nd->tunnel.mode == TUNNEL_MODE_WIREGUARD) {
+    if (nd->tunnel.mode == NETPLAN_TUNNEL_MODE_WIREGUARD) {
         if (!nd->wireguard.private_key && !nd->wireguard.private_key_file)
             return yaml_error(node, error, "%s: private_key or private_key_file is required.", nd->id);
         if (!nd->wireguard_peers || nd->wireguard_peers->len == 0)
@@ -127,14 +127,9 @@
     switch (nd->backend) {
         case NETPLAN_BACKEND_NETWORKD:
             switch (nd->tunnel.mode) {
-<<<<<<< HEAD
-                case TUNNEL_MODE_VTI:
-                case TUNNEL_MODE_VTI6:
-                case TUNNEL_MODE_WIREGUARD:
-=======
                 case NETPLAN_TUNNEL_MODE_VTI:
                 case NETPLAN_TUNNEL_MODE_VTI6:
->>>>>>> 5bf79e2f
+                case NETPLAN_TUNNEL_MODE_WIREGUARD:
                     break;
 
                 /* TODO: Remove this exception and fix ISATAP handling with the
@@ -162,14 +157,9 @@
                 case NETPLAN_TUNNEL_MODE_IP6GRE:
                     break;
 
-<<<<<<< HEAD
-                case TUNNEL_MODE_GRETAP:
-                case TUNNEL_MODE_IP6GRETAP:
-                case TUNNEL_MODE_WIREGUARD:
-=======
                 case NETPLAN_TUNNEL_MODE_GRETAP:
                 case NETPLAN_TUNNEL_MODE_IP6GRETAP:
->>>>>>> 5bf79e2f
+                case NETPLAN_TUNNEL_MODE_WIREGUARD:
                     return yaml_error(node, error,
                                     "%s: %s tunnel mode is not supported by NetworkManager",
                                     nd->id,
