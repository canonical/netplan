/*
 * Copyright (C) 2016 Canonical, Ltd.
 * Author: Martin Pitt <martin.pitt@ubuntu.com>
 *
 * This program is free software; you can redistribute it and/or modify
 * it under the terms of the GNU General Public License as published by
 * the Free Software Foundation; version 3.
 *
 * This program is distributed in the hope that it will be useful,
 * but WITHOUT ANY WARRANTY; without even the implied warranty of
 * MERCHANTABILITY or FITNESS FOR A PARTICULAR PURPOSE.  See the
 * GNU General Public License for more details.
 *
 * You should have received a copy of the GNU General Public License
 * along with this program.  If not, see <http://www.gnu.org/licenses/>.
 */

#include <stdlib.h>
#include <string.h>
#include <unistd.h>
#include <sys/stat.h>
#include <arpa/inet.h>

#include <glib.h>
#include <glib/gprintf.h>
#include <uuid.h>

#include "nm.h"
#include "parse.h"
#include "util.h"

GString* udev_rules;


/**
 * Append NM device specifier of @def to @s.
 */
static void
g_string_append_netdef_match(GString* s, const NetplanNetDefinition* def)
{
    g_assert(!def->match.driver || def->set_name);
    if (def->match.mac) {
        g_string_append_printf(s, "mac:%s", def->match.mac);
    } else if (def->match.original_name || def->set_name || def->type >= NETPLAN_DEF_TYPE_VIRTUAL) {
        /* we always have the renamed name here */
        g_string_append_printf(s, "interface-name:%s",
                (def->type >= NETPLAN_DEF_TYPE_VIRTUAL) ? def->id
                                          : (def->set_name ?: def->match.original_name));
    } else {
        /* no matches → match all devices of that type */
        switch (def->type) {
            case NETPLAN_DEF_TYPE_ETHERNET:
                g_string_append(s, "type:ethernet");
                break;
            /* This cannot be reached with just NM and networkd backends, as
             * networkd does not support wifi and thus we'll never blacklist a
             * wifi device from NM. This would become relevant with another
             * wifi-supporting backend, but until then this just spoils 100%
             * code coverage.
            case NETPLAN_DEF_TYPE_WIFI:
                g_string_append(s, "type:wifi");
                break;
            */

            // LCOV_EXCL_START
            default:
                g_assert_not_reached();
            // LCOV_EXCL_STOP
        }
    }
}

/**
 * Infer if this is a modem netdef of type GSM.
 * This is done by checking for certain modem_params, which are only
 * applicable to GSM connections.
 */
static const gboolean
modem_is_gsm(const NetplanNetDefinition* def)
{
    if (def->type == NETPLAN_DEF_TYPE_MODEM && (def->modem_params.apn ||
        def->modem_params.auto_config || def->modem_params.device_id ||
        def->modem_params.network_id || def->modem_params.pin ||
        def->modem_params.sim_id || def->modem_params.sim_operator_id))
        return TRUE;

    return FALSE;
}

/**
 * Return NM "type=" string.
 */
static const char*
type_str(const NetplanNetDefinition* def)
{
    const NetplanDefType type = def->type;
    switch (type) {
        case NETPLAN_DEF_TYPE_ETHERNET:
            return "ethernet";
        case NETPLAN_DEF_TYPE_MODEM:
            if (modem_is_gsm(def))
                return "gsm";
            else
                return "cdma";
        case NETPLAN_DEF_TYPE_WIFI:
            return "wifi";
        case NETPLAN_DEF_TYPE_BRIDGE:
            return "bridge";
        case NETPLAN_DEF_TYPE_BOND:
            return "bond";
        case NETPLAN_DEF_TYPE_VLAN:
            return "vlan";
        case NETPLAN_DEF_TYPE_TUNNEL:
            return "ip-tunnel";
        // LCOV_EXCL_START
        default:
            g_assert_not_reached();
        // LCOV_EXCL_STOP
    }
}

/**
 * Return NM wifi "mode=" string.
 */
static const char*
wifi_mode_str(const NetplanWifiMode mode)
{
    switch (mode) {
        case NETPLAN_WIFI_MODE_INFRASTRUCTURE:
            return "infrastructure";
        case NETPLAN_WIFI_MODE_ADHOC:
            return "adhoc";
        case NETPLAN_WIFI_MODE_AP:
            return "ap";
        // LCOV_EXCL_START
        default:
            g_assert_not_reached();
        // LCOV_EXCL_STOP
    }
}

/**
 * Return NM wifi "band=" string.
 */
static const char*
wifi_band_str(const NetplanWifiBand band)
{
    switch (band) {
        case NETPLAN_WIFI_BAND_5:
            return "a";
        case NETPLAN_WIFI_BAND_24:
            return "bg";
        // LCOV_EXCL_START
        default:
            g_assert_not_reached();
        // LCOV_EXCL_STOP
    }
}

/**
 * Return NM addr-gen-mode string.
 */
static const char*
addr_gen_mode_str(const NetplanAddrGenMode mode)
{
    switch (mode) {
        case NETPLAN_ADDRGEN_EUI64:
            return "0";
        case NETPLAN_ADDRGEN_STABLEPRIVACY:
            return "1";
        // LCOV_EXCL_START
        default:
            g_assert_not_reached();
        // LCOV_EXCL_STOP
    }
}

static void
write_search_domains(const NetplanNetDefinition* def, GString *s)
{
    if (def->search_domains) {
        g_string_append(s, "dns-search=");
        for (unsigned i = 0; i < def->search_domains->len; ++i)
            g_string_append_printf(s, "%s;", g_array_index(def->search_domains, char*, i));
        g_string_append(s, "\n");
    }
}

static void
write_routes(const NetplanNetDefinition* def, GString *s, int family)
{
    if (def->routes != NULL) {
        for (unsigned i = 0, j = 1; i < def->routes->len; ++i) {
            const NetplanIPRoute *cur_route = g_array_index(def->routes, NetplanIPRoute*, i);

            if (cur_route->family != family)
                continue;

            if (cur_route->type && g_ascii_strcasecmp(cur_route->type, "unicast") != 0) {
                g_fprintf(stderr, "ERROR: %s: NetworkManager only supports unicast routes\n", def->id);
                exit(1);
            }

<<<<<<< HEAD
            if (cur_route->scope) {
                /* For IPv6 addresses, kernel and NetworkManager don't support a scope.
                 * For IPv4 addresses, NetworkManager determines the scope of addresses on its own
                 * ("link" for addresses without gateway, "global" for addresses with next-hop). */
                g_fprintf(stderr, "ERROR: %s: NetworkManager does not support setting a scope for routes\n", def->id);
=======
            if (cur_route->scope && g_ascii_strcasecmp(cur_route->scope, "global") != 0) {
                g_fprintf(stderr, "ERROR: %s: NetworkManager only supports global scoped routes\n", def->id);
                exit(1);
            }

            if (cur_route->table != NETPLAN_ROUTE_TABLE_UNSPEC) {
                g_fprintf(stderr, "ERROR: %s: NetworkManager does not support non-default routing tables\n", def->id);
                exit(1);
            }

            if (cur_route->from) {
                g_fprintf(stderr, "ERROR: %s: NetworkManager does not support routes with 'from'\n", def->id);
                exit(1);
            }

            if (cur_route->onlink) {
                g_fprintf(stderr, "ERROR: %s: NetworkManager does not support on-link routes\n", def->id);
>>>>>>> da6f776d
                exit(1);
            }

            g_string_append_printf(s, "route%d=%s,%s",
                                   j, cur_route->to, cur_route->via);
            if (cur_route->metric != NETPLAN_METRIC_UNSPEC)
                g_string_append_printf(s, ",%d", cur_route->metric);
            g_string_append(s, "\n");

            if (   cur_route->onlink
                || cur_route->table != ROUTE_TABLE_UNSPEC
                || cur_route->from) {
                g_string_append_printf(s, "route%d_options=", j);
                if (cur_route->onlink) {
                    /* onlink for IPv6 addresses is only supported since nm-1.18.0. */
                    g_string_append_printf(s, "onlink=true ");
                }
                if (cur_route->table != ROUTE_TABLE_UNSPEC)
                    g_string_append_printf(s, "table=%u ", cur_route->table);
                if (cur_route->from)
                    g_string_append_printf(s, "from=%s ", cur_route->from);
                s->str[s->len - 1] = '\n';
            }
            j++;
        }
    }
}

static void
write_bond_parameters(const NetplanNetDefinition* def, GString *s)
{
    GString* params = NULL;

    params = g_string_sized_new(200);

    if (def->bond_params.mode)
        g_string_append_printf(params, "\nmode=%s", def->bond_params.mode);
    if (def->bond_params.lacp_rate)
        g_string_append_printf(params, "\nlacp_rate=%s", def->bond_params.lacp_rate);
    if (def->bond_params.monitor_interval)
        g_string_append_printf(params, "\nmiimon=%s", def->bond_params.monitor_interval);
    if (def->bond_params.min_links)
        g_string_append_printf(params, "\nmin_links=%d", def->bond_params.min_links);
    if (def->bond_params.transmit_hash_policy)
        g_string_append_printf(params, "\nxmit_hash_policy=%s", def->bond_params.transmit_hash_policy);
    if (def->bond_params.selection_logic)
        g_string_append_printf(params, "\nad_select=%s", def->bond_params.selection_logic);
    if (def->bond_params.all_slaves_active)
        g_string_append_printf(params, "\nall_slaves_active=%d", def->bond_params.all_slaves_active);
    if (def->bond_params.arp_interval)
        g_string_append_printf(params, "\narp_interval=%s", def->bond_params.arp_interval);
    if (def->bond_params.arp_ip_targets) {
        g_string_append_printf(params, "\narp_ip_target=");
        for (unsigned i = 0; i < def->bond_params.arp_ip_targets->len; ++i) {
            if (i > 0)
                g_string_append_printf(params, ",");
            g_string_append_printf(params, "%s", g_array_index(def->bond_params.arp_ip_targets, char*, i));
        }
    }
    if (def->bond_params.arp_validate)
        g_string_append_printf(params, "\narp_validate=%s", def->bond_params.arp_validate);
    if (def->bond_params.arp_all_targets)
        g_string_append_printf(params, "\narp_all_targets=%s", def->bond_params.arp_all_targets);
    if (def->bond_params.up_delay)
        g_string_append_printf(params, "\nupdelay=%s", def->bond_params.up_delay);
    if (def->bond_params.down_delay)
        g_string_append_printf(params, "\ndowndelay=%s", def->bond_params.down_delay);
    if (def->bond_params.fail_over_mac_policy)
        g_string_append_printf(params, "\nfail_over_mac=%s", def->bond_params.fail_over_mac_policy);
    if (def->bond_params.gratuitous_arp) {
        g_string_append_printf(params, "\nnum_grat_arp=%d", def->bond_params.gratuitous_arp);
        /* Work around issue in NM where unset unsolicited_na will overwrite num_grat_arp:
         * https://github.com/NetworkManager/NetworkManager/commit/42b0bef33c77a0921590b2697f077e8ea7805166 */
        g_string_append_printf(params, "\nnum_unsol_na=%d", def->bond_params.gratuitous_arp);
    }
    if (def->bond_params.packets_per_slave)
        g_string_append_printf(params, "\npackets_per_slave=%d", def->bond_params.packets_per_slave);
    if (def->bond_params.primary_reselect_policy)
        g_string_append_printf(params, "\nprimary_reselect=%s", def->bond_params.primary_reselect_policy);
    if (def->bond_params.resend_igmp)
        g_string_append_printf(params, "\nresend_igmp=%d", def->bond_params.resend_igmp);
    if (def->bond_params.learn_interval)
        g_string_append_printf(params, "\nlp_interval=%s", def->bond_params.learn_interval);
    if (def->bond_params.primary_slave)
        g_string_append_printf(params, "\nprimary=%s", def->bond_params.primary_slave);

    if (params->len > 0)
        g_string_append_printf(s, "\n[bond]%s\n", params->str);

    g_string_free(params, TRUE);
}

static void
write_bridge_params(const NetplanNetDefinition* def, GString *s)
{
    GString* params = NULL;

    if (def->custom_bridging) {
        params = g_string_sized_new(200);

        if (def->bridge_params.ageing_time)
            g_string_append_printf(params, "ageing-time=%s\n", def->bridge_params.ageing_time);
        if (def->bridge_params.priority)
            g_string_append_printf(params, "priority=%u\n", def->bridge_params.priority);
        if (def->bridge_params.forward_delay)
            g_string_append_printf(params, "forward-delay=%s\n", def->bridge_params.forward_delay);
        if (def->bridge_params.hello_time)
            g_string_append_printf(params, "hello-time=%s\n", def->bridge_params.hello_time);
        if (def->bridge_params.max_age)
            g_string_append_printf(params, "max-age=%s\n", def->bridge_params.max_age);
        g_string_append_printf(params, "stp=%s\n", def->bridge_params.stp ? "true" : "false");

        g_string_append_printf(s, "\n[bridge]\n%s", params->str);

        g_string_free(params, TRUE);
    }
}

static void
write_tunnel_params(const NetplanNetDefinition* def, GString *s)
{
    g_string_append(s, "\n[ip-tunnel]\n");

    g_string_append_printf(s, "mode=%d\n", def->tunnel.mode);
    g_string_append_printf(s, "local=%s\n", def->tunnel.local_ip);
    g_string_append_printf(s, "remote=%s\n", def->tunnel.remote_ip);

    if (def->tunnel.input_key)
        g_string_append_printf(s, "input-key=%s\n", def->tunnel.input_key);
    if (def->tunnel.output_key)
        g_string_append_printf(s, "output-key=%s\n", def->tunnel.output_key);
}

static void
write_dot1x_auth_parameters(const NetplanAuthenticationSettings* auth, GString *s)
{
    if (auth->eap_method == NETPLAN_AUTH_EAP_NONE) {
        return;
    }

    g_string_append_printf(s, "\n[802-1x]\n");

    switch (auth->eap_method) {
        case NETPLAN_AUTH_EAP_NONE: break; // LCOV_EXCL_LINE
        case NETPLAN_AUTH_EAP_TLS:
            g_string_append(s, "eap=tls\n");
            break;
        case NETPLAN_AUTH_EAP_PEAP:
            g_string_append(s, "eap=peap\n");
            break;
        case NETPLAN_AUTH_EAP_TTLS:
            g_string_append(s, "eap=ttls\n");
            break;
    }

    if (auth->identity) {
        g_string_append_printf(s, "identity=%s\n", auth->identity);
    }
    if (auth->anonymous_identity) {
        g_string_append_printf(s, "anonymous-identity=%s\n", auth->anonymous_identity);
    }
    if (auth->password && auth->key_management != NETPLAN_AUTH_KEY_MANAGEMENT_WPA_PSK) {
        g_string_append_printf(s, "password=%s\n", auth->password);
    }
    if (auth->ca_certificate) {
        g_string_append_printf(s, "ca-cert=%s\n", auth->ca_certificate);
    }
    if (auth->client_certificate) {
        g_string_append_printf(s, "client-cert=%s\n", auth->client_certificate);
    }
    if (auth->client_key) {
        g_string_append_printf(s, "private-key=%s\n", auth->client_key);
    }
    if (auth->client_key_password) {
        g_string_append_printf(s, "private-key-password=%s\n", auth->client_key_password);
    }
    if (auth->phase2_auth) {
        g_string_append_printf(s, "phase2-auth=%s\n", auth->phase2_auth);
    }

}

static void
write_wifi_auth_parameters(const NetplanAuthenticationSettings* auth, GString *s)
{
    if (auth->key_management == NETPLAN_AUTH_KEY_MANAGEMENT_NONE) {
        return;
    }

    g_string_append(s, "\n[wifi-security]\n");

    switch (auth->key_management) {
        case NETPLAN_AUTH_KEY_MANAGEMENT_NONE: break; // LCOV_EXCL_LINE
        case NETPLAN_AUTH_KEY_MANAGEMENT_WPA_PSK:
            g_string_append(s, "key-mgmt=wpa-psk\n");
            if (auth->password) {
                g_string_append_printf(s, "psk=%s\n", auth->password);
            }
            break;
        case NETPLAN_AUTH_KEY_MANAGEMENT_WPA_EAP:
            g_string_append(s, "key-mgmt=wpa-eap\n");
            break;
        case NETPLAN_AUTH_KEY_MANAGEMENT_8021X:
            g_string_append(s, "key-mgmt=ieee8021x\n");
            break;
    }

    write_dot1x_auth_parameters(auth, s);
}

static void
maybe_generate_uuid(NetplanNetDefinition* def)
{
    if (uuid_is_null(def->uuid))
        uuid_generate(def->uuid);
}

/**
 * Generate NetworkManager configuration in @rootdir/run/NetworkManager/ for a
 * particular NetplanNetDefinition and NetplanWifiAccessPoint, as NM requires a separate
 * connection file for each SSID.
 * @def: The NetplanNetDefinition for which to create a connection
 * @rootdir: If not %NULL, generate configuration in this root directory
 *           (useful for testing).
 * @ap: The access point for which to create a connection. Must be %NULL for
 *      non-wifi types.
 */
static void
write_nm_conf_access_point(NetplanNetDefinition* def, const char* rootdir, const NetplanWifiAccessPoint* ap)
{
    GString *s = NULL;
    g_autofree char* conf_path = NULL;
    mode_t orig_umask;
    char uuidstr[37];
    const char *match_interface_name = NULL;

    if (def->type == NETPLAN_DEF_TYPE_WIFI)
        g_assert(ap);
    else
        g_assert(ap == NULL);

    if (def->type == NETPLAN_DEF_TYPE_VLAN && def->sriov_vlan_filter) {
        g_debug("%s is defined as a hardware SR-IOV filtered VLAN, postponing creation", def->id);
        return;
    }

    s = g_string_new(NULL);
    g_string_append_printf(s, "[connection]\nid=netplan-%s", def->id);
    if (ap)
        g_string_append_printf(s, "-%s", ap->ssid);
    g_string_append_printf(s, "\ntype=%s\n", type_str(def));

    /* VLAN devices refer to us as their parent; if our ID is not a name but we
     * have matches, parent= must be the connection UUID, so put it into the
     * connection */
    if (def->has_vlans && def->has_match) {
        maybe_generate_uuid(def);
        uuid_unparse(def->uuid, uuidstr);
        g_string_append_printf(s, "uuid=%s\n", uuidstr);
    }

    if (def->type < NETPLAN_DEF_TYPE_VIRTUAL) {
        /* physical (existing) devices use matching; driver matching is not
         * supported, MAC matching is done below (different keyfile section),
         * so only match names here */
        if (def->set_name)
            g_string_append_printf(s, "interface-name=%s\n", def->set_name);
        else if (!def->has_match)
            g_string_append_printf(s, "interface-name=%s\n", def->id);
        else if (def->match.original_name) {
            if (strpbrk(def->match.original_name, "*[]?"))
                match_interface_name = def->match.original_name;
            else
                g_string_append_printf(s, "interface-name=%s\n", def->match.original_name);
        }
        /* else matches on something other than the name, do not restrict interface-name */
    } else {
        /* virtual (created) devices set a name */
        g_string_append_printf(s, "interface-name=%s\n", def->id);

        if (def->type == NETPLAN_DEF_TYPE_BRIDGE)
            write_bridge_params(def, s);
    }
    if (def->type == NETPLAN_DEF_TYPE_MODEM) {
        if (modem_is_gsm(def))
            g_string_append_printf(s, "\n[gsm]\n");
        else
            g_string_append_printf(s, "\n[cdma]\n");

        /* Use NetworkManager's auto configuration feature if no APN, username, or password is specified */
        if (def->modem_params.auto_config || (!def->modem_params.apn &&
                !def->modem_params.username && !def->modem_params.password)) {
            g_string_append_printf(s, "auto-config=true\n");
        } else {
            if (def->modem_params.apn)
                g_string_append_printf(s, "apn=%s\n", def->modem_params.apn);
            if (def->modem_params.password)
                g_string_append_printf(s, "password=%s\n", def->modem_params.password);
            if (def->modem_params.username)
                g_string_append_printf(s, "username=%s\n", def->modem_params.username);
        }

        if (def->modem_params.device_id)
            g_string_append_printf(s, "device-id=%s\n", def->modem_params.device_id);
        if (def->mtubytes)
            g_string_append_printf(s, "mtu=%u\n", def->mtubytes);
        if (def->modem_params.network_id)
            g_string_append_printf(s, "network-id=%s\n", def->modem_params.network_id);
        if (def->modem_params.number)
            g_string_append_printf(s, "number=%s\n", def->modem_params.number);
        if (def->modem_params.pin)
            g_string_append_printf(s, "pin=%s\n", def->modem_params.pin);
        if (def->modem_params.sim_id)
            g_string_append_printf(s, "sim-id=%s\n", def->modem_params.sim_id);
        if (def->modem_params.sim_operator_id)
            g_string_append_printf(s, "sim-operator-id=%s\n", def->modem_params.sim_operator_id);
    }
    if (def->bridge) {
        g_string_append_printf(s, "slave-type=bridge\nmaster=%s\n", def->bridge);

        if (def->bridge_params.path_cost || def->bridge_params.port_priority)
            g_string_append_printf(s, "\n[bridge-port]\n");
        if (def->bridge_params.path_cost)
            g_string_append_printf(s, "path-cost=%u\n", def->bridge_params.path_cost);
        if (def->bridge_params.port_priority)
            g_string_append_printf(s, "priority=%u\n", def->bridge_params.port_priority);
    }
    if (def->bond)
        g_string_append_printf(s, "slave-type=bond\nmaster=%s\n", def->bond);

    if (def->ipv6_mtubytes) {
        g_fprintf(stderr, "ERROR: %s: NetworkManager definitions do not support ipv6-mtu\n", def->id);
        exit(1);
    }

    if (def->type < NETPLAN_DEF_TYPE_VIRTUAL) {
        GString *link_str = NULL;

        link_str = g_string_new(NULL);

        g_string_append_printf(s, "\n[ethernet]\nwake-on-lan=%i\n", def->wake_on_lan ? 1 : 0);

        if (!def->set_name && def->match.mac) {
            g_string_append_printf(link_str, "mac-address=%s\n", def->match.mac);
        }
        if (def->set_mac) {
            g_string_append_printf(link_str, "cloned-mac-address=%s\n", def->set_mac);
        }
        if (def->mtubytes) {
            g_string_append_printf(link_str, "mtu=%d\n", def->mtubytes);
        }
        if (def->wowlan && def->wowlan > NETPLAN_WIFI_WOWLAN_DEFAULT)
            g_string_append_printf(link_str, "wake-on-wlan=%u\n", def->wowlan);

        if (link_str->len > 0) {
            switch (def->type) {
                case NETPLAN_DEF_TYPE_WIFI:
                    g_string_append_printf(s, "\n[802-11-wireless]\n%s", link_str->str);  break;
                case NETPLAN_DEF_TYPE_MODEM:
                    /* Avoid adding an [ethernet] section into the [gsm/cdma] description. */
                    break;
                default:
                    g_string_append_printf(s, "\n[802-3-ethernet]\n%s", link_str->str);  break;
            }
        }

        g_string_free(link_str, TRUE);
    } else {
        GString *link_str = NULL;

        link_str = g_string_new(NULL);

        if (def->set_mac) {
            g_string_append_printf(link_str, "cloned-mac-address=%s\n", def->set_mac);
        }
        if (def->mtubytes) {
            g_string_append_printf(link_str, "mtu=%d\n", def->mtubytes);
        }

        if (link_str->len > 0) {
            g_string_append_printf(s, "\n[802-3-ethernet]\n%s", link_str->str);
        }

        g_string_free(link_str, TRUE);
    }

    if (def->type == NETPLAN_DEF_TYPE_VLAN) {
        g_assert(def->vlan_id < G_MAXUINT);
        g_assert(def->vlan_link != NULL);
        g_string_append_printf(s, "\n[vlan]\nid=%u\nparent=", def->vlan_id);
        if (def->vlan_link->has_match) {
            /* we need to refer to the parent's UUID as we don't have an
             * interface name with match: */
            maybe_generate_uuid(def->vlan_link);
            uuid_unparse(def->vlan_link->uuid, uuidstr);
            g_string_append_printf(s, "%s\n", uuidstr);
        } else {
            /* if we have an interface name, use that as parent */
            g_string_append_printf(s, "%s\n", def->vlan_link->id);
        }
    }

    if (def->type == NETPLAN_DEF_TYPE_BOND)
        write_bond_parameters(def, s);

    if (def->type == NETPLAN_DEF_TYPE_TUNNEL)
        write_tunnel_params(def, s);

    if (match_interface_name) {
        g_string_append(s, "\n[match]\n");
        g_string_append_printf(s, "interface-name=%s;\n", match_interface_name);
    }

    g_string_append(s, "\n[ipv4]\n");

    if (ap && ap->mode == NETPLAN_WIFI_MODE_AP)
        g_string_append(s, "method=shared\n");
    else if (def->dhcp4)
        g_string_append(s, "method=auto\n");
    else if (def->ip4_addresses)
        /* This requires adding at least one address (done below) */
        g_string_append(s, "method=manual\n");
    else if (def->type == NETPLAN_DEF_TYPE_TUNNEL)
        /* sit tunnels will not start in link-local apparently */
        g_string_append(s, "method=disabled\n");
    else
        /* Without any address, this is the only available mode */
        g_string_append(s, "method=link-local\n");

    if (def->ip4_addresses)
        for (unsigned i = 0; i < def->ip4_addresses->len; ++i)
            g_string_append_printf(s, "address%i=%s\n", i+1, g_array_index(def->ip4_addresses, char*, i));
    if (def->gateway4)
        g_string_append_printf(s, "gateway=%s\n", def->gateway4);
    if (def->ip4_nameservers) {
        g_string_append(s, "dns=");
        for (unsigned i = 0; i < def->ip4_nameservers->len; ++i)
            g_string_append_printf(s, "%s;", g_array_index(def->ip4_nameservers, char*, i));
        g_string_append(s, "\n");
    }

    /* We can only write search domains and routes if we have an address */
    if (def->ip4_addresses || def->dhcp4) {
        write_search_domains(def, s);
        write_routes(def, s, AF_INET);
    }

    if (!def->dhcp4_overrides.use_routes) {
        g_string_append(s, "ignore-auto-routes=true\n");
        g_string_append(s, "never-default=true\n");
    }

    if (def->dhcp4 && def->dhcp4_overrides.metric != NETPLAN_METRIC_UNSPEC)
        g_string_append_printf(s, "route-metric=%u\n", def->dhcp4_overrides.metric);

    if (def->dhcp6 || def->ip6_addresses || def->gateway6 || def->ip6_nameservers || def->ip6_addr_gen_mode) {
        g_string_append(s, "\n[ipv6]\n");
        g_string_append(s, def->dhcp6 ? "method=auto\n" : "method=manual\n");
        if (def->ip6_addresses)
            for (unsigned i = 0; i < def->ip6_addresses->len; ++i)
                g_string_append_printf(s, "address%i=%s\n", i+1, g_array_index(def->ip6_addresses, char*, i));
        if (def->ip6_addr_gen_mode) {
            g_string_append_printf(s, "addr-gen-mode=%s\n", addr_gen_mode_str(def->ip6_addr_gen_mode));
        }
        if (def->ip6_privacy)
            g_string_append(s, "ip6-privacy=2\n");
        if (def->gateway6)
            g_string_append_printf(s, "gateway=%s\n", def->gateway6);
        if (def->ip6_nameservers) {
            g_string_append(s, "dns=");
            for (unsigned i = 0; i < def->ip6_nameservers->len; ++i)
                g_string_append_printf(s, "%s;", g_array_index(def->ip6_nameservers, char*, i));
            g_string_append(s, "\n");
        }
        /* nm-settings(5) specifies search-domain for both [ipv4] and [ipv6] --
         * We need to specify it here for the IPv6-only case - see LP: #1786726 */
        write_search_domains(def, s);

        /* We can only write valid routes if there is a DHCPv6 or static IPv6 address */
        write_routes(def, s, AF_INET6);

        if (!def->dhcp6_overrides.use_routes) {
            g_string_append(s, "ignore-auto-routes=true\n");
            g_string_append(s, "never-default=true\n");
        }

        if (def->dhcp6_overrides.metric != NETPLAN_METRIC_UNSPEC)
            g_string_append_printf(s, "route-metric=%u\n", def->dhcp6_overrides.metric);
    }
    else {
        g_string_append(s, "\n[ipv6]\nmethod=ignore\n");
    }

    if (ap) {
        g_autofree char* escaped_ssid = g_uri_escape_string(ap->ssid, NULL, TRUE);
        conf_path = g_strjoin(NULL, "run/NetworkManager/system-connections/netplan-", def->id, "-", escaped_ssid, ".nmconnection", NULL);

        g_string_append_printf(s, "\n[wifi]\nssid=%s\nmode=%s\n", ap->ssid, wifi_mode_str(ap->mode));
        if (ap->bssid) {
            g_string_append_printf(s, "bssid=%s\n", ap->bssid);
        }
        if (ap->hidden) {
            g_string_append(s, "hidden=true\n");
        }
        if (ap->band == NETPLAN_WIFI_BAND_5 || ap->band == NETPLAN_WIFI_BAND_24) {
            g_string_append_printf(s, "band=%s\n", wifi_band_str(ap->band));
            /* Channel is only unambiguous, if band is set. */
            if (ap->channel) {
                /* Validate WiFi channel */
                if (ap->band == NETPLAN_WIFI_BAND_5)
                    wifi_get_freq5(ap->channel);
                else
                    wifi_get_freq24(ap->channel);
                g_string_append_printf(s, "channel=%u\n", ap->channel);
            }
        }
        if (ap->has_auth) {
            write_wifi_auth_parameters(&ap->auth, s);
        }
    } else {
        conf_path = g_strjoin(NULL, "run/NetworkManager/system-connections/netplan-", def->id, ".nmconnection", NULL);
        if (def->has_auth) {
            write_dot1x_auth_parameters(&def->auth, s);
        }
    }

    /* NM connection files might contain secrets, and NM insists on tight permissions */
    orig_umask = umask(077);
    g_string_free_to_file(s, rootdir, conf_path, NULL);
    umask(orig_umask);
}

/**
 * Generate NetworkManager configuration in @rootdir/run/NetworkManager/ for a
 * particular NetplanNetDefinition.
 * @rootdir: If not %NULL, generate configuration in this root directory
 *           (useful for testing).
 */
void
write_nm_conf(NetplanNetDefinition* def, const char* rootdir)
{
    if (def->backend != NETPLAN_BACKEND_NM) {
        g_debug("NetworkManager: definition %s is not for us (backend %i)", def->id, def->backend);
        return;
    }

    if (def->match.driver && !def->set_name) {
        g_fprintf(stderr, "ERROR: %s: NetworkManager definitions do not support matching by driver\n", def->id);
        exit(1);
    }

    /* for wifi we need to create a separate connection file for every SSID */
    if (def->type == NETPLAN_DEF_TYPE_WIFI) {
        GHashTableIter iter;
        gpointer key;
        const NetplanWifiAccessPoint* ap;
        g_assert(def->access_points);
        g_hash_table_iter_init(&iter, def->access_points);
        while (g_hash_table_iter_next(&iter, &key, (gpointer) &ap))
            write_nm_conf_access_point(def, rootdir, ap);
    } else {
        g_assert(def->access_points == NULL);
        write_nm_conf_access_point(def, rootdir, NULL);
    }
}

static void
nd_append_non_nm_ids(gpointer data, gpointer str)
{
    const NetplanNetDefinition* nd = data;

    if (nd->backend != NETPLAN_BACKEND_NM) {
        if (nd->match.driver) {
            /* NM cannot match on drivers, so ignore these via udev rules */
            if (!udev_rules)
                udev_rules = g_string_new(NULL);
            g_string_append_printf(udev_rules, "ACTION==\"add|change\", SUBSYSTEM==\"net\", ENV{ID_NET_DRIVER}==\"%s\", ENV{NM_UNMANAGED}=\"1\"\n", nd->match.driver);
        } else {
            g_string_append_netdef_match((GString*) str, nd);
            g_string_append((GString*) str, ",");
        }
    }
}

void
write_nm_conf_finish(const char* rootdir)
{
    GString *s = NULL;
    gsize len;

    if (g_hash_table_size(netdefs) == 0)
        return;

    /* Set all devices not managed by us to unmanaged, so that NM does not
     * auto-connect and interferes */
    s = g_string_new("[keyfile]\n# devices managed by networkd\nunmanaged-devices+=");
    len = s->len;
    g_list_foreach(netdefs_ordered, nd_append_non_nm_ids, s);
    if (s->len > len)
        g_string_free_to_file(s, rootdir, "run/NetworkManager/conf.d/netplan.conf", NULL);
    else
        g_string_free(s, TRUE);

    /* write generated udev rules */
    if (udev_rules)
        g_string_free_to_file(udev_rules, rootdir, "run/udev/rules.d/90-netplan.rules", NULL);
}

/**
 * Clean up all generated configurations in @rootdir from previous runs.
 */
void
cleanup_nm_conf(const char* rootdir)
{
    g_autofree char* confpath = g_strjoin(NULL, rootdir ?: "", "/run/NetworkManager/conf.d/netplan.conf", NULL);
    g_autofree char* global_manage_path = g_strjoin(NULL, rootdir ?: "", "/run/NetworkManager/conf.d/10-globally-managed-devices.conf", NULL);
    unlink(confpath);
    unlink(global_manage_path);
    unlink_glob(rootdir, "/run/NetworkManager/system-connections/netplan-*");
}<|MERGE_RESOLUTION|>--- conflicted
+++ resolved
@@ -201,31 +201,11 @@
                 exit(1);
             }
 
-<<<<<<< HEAD
             if (cur_route->scope) {
                 /* For IPv6 addresses, kernel and NetworkManager don't support a scope.
                  * For IPv4 addresses, NetworkManager determines the scope of addresses on its own
                  * ("link" for addresses without gateway, "global" for addresses with next-hop). */
                 g_fprintf(stderr, "ERROR: %s: NetworkManager does not support setting a scope for routes\n", def->id);
-=======
-            if (cur_route->scope && g_ascii_strcasecmp(cur_route->scope, "global") != 0) {
-                g_fprintf(stderr, "ERROR: %s: NetworkManager only supports global scoped routes\n", def->id);
-                exit(1);
-            }
-
-            if (cur_route->table != NETPLAN_ROUTE_TABLE_UNSPEC) {
-                g_fprintf(stderr, "ERROR: %s: NetworkManager does not support non-default routing tables\n", def->id);
-                exit(1);
-            }
-
-            if (cur_route->from) {
-                g_fprintf(stderr, "ERROR: %s: NetworkManager does not support routes with 'from'\n", def->id);
-                exit(1);
-            }
-
-            if (cur_route->onlink) {
-                g_fprintf(stderr, "ERROR: %s: NetworkManager does not support on-link routes\n", def->id);
->>>>>>> da6f776d
                 exit(1);
             }
 
@@ -236,14 +216,14 @@
             g_string_append(s, "\n");
 
             if (   cur_route->onlink
-                || cur_route->table != ROUTE_TABLE_UNSPEC
+                || cur_route->table != NETPLAN_ROUTE_TABLE_UNSPEC
                 || cur_route->from) {
                 g_string_append_printf(s, "route%d_options=", j);
                 if (cur_route->onlink) {
                     /* onlink for IPv6 addresses is only supported since nm-1.18.0. */
                     g_string_append_printf(s, "onlink=true ");
                 }
-                if (cur_route->table != ROUTE_TABLE_UNSPEC)
+                if (cur_route->table != NETPLAN_ROUTE_TABLE_UNSPEC)
                     g_string_append_printf(s, "table=%u ", cur_route->table);
                 if (cur_route->from)
                     g_string_append_printf(s, "from=%s ", cur_route->from);
