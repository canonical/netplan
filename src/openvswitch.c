/*
 * Copyright (C) 2020 Canonical, Ltd.
 * Author: Łukasz 'sil2100' Zemczak <lukasz.zemczak@ubuntu.com>
 *         Lukas 'slyon' Märdian <lukas.maerdian@canonical.com>
 *
 * This program is free software; you can redistribute it and/or modify
 * it under the terms of the GNU General Public License as published by
 * the Free Software Foundation; version 3.
 *
 * This program is distributed in the hope that it will be useful,
 * but WITHOUT ANY WARRANTY; without even the implied warranty of
 * MERCHANTABILITY or FITNESS FOR A PARTICULAR PURPOSE.  See the
 * GNU General Public License for more details.
 *
 * You should have received a copy of the GNU General Public License
 * along with this program.  If not, see <http://www.gnu.org/licenses/>.
 */

#include <unistd.h>
#include <errno.h>

#include <glib.h>
#include <glib/gprintf.h>

#include "openvswitch.h"
#include "networkd.h"
#include "parse.h"
#include "util.h"

static void
write_ovs_systemd_unit(const char* id, const GString* cmds, const char* rootdir, gboolean physical, const char* dependency)
{
    g_autofree char* link = g_strjoin(NULL, rootdir ?: "", "/run/systemd/system/systemd-networkd.service.wants/netplan-ovs-", id, ".service", NULL);
    g_autofree char* path = g_strjoin(NULL, "/run/systemd/system/netplan-ovs-", id, ".service", NULL);

    GString* s = g_string_new("[Unit]\n");
    g_string_append_printf(s, "Description=OpenVSwitch configuration for %s\n", id);
    g_string_append(s, "DefaultDependencies=no\n");
    if (physical) {
        g_string_append_printf(s, "Requires=sys-subsystem-net-devices-%s.device\n", id);
        g_string_append_printf(s, "After=sys-subsystem-net-devices-%s.device\n", id);
    }
    g_string_append(s, "Before=network.target\nWants=network.target\n");
    if (dependency) {
        g_string_append_printf(s, "Requires=netplan-ovs-%s.service\n", dependency);
        g_string_append_printf(s, "After=netplan-ovs-%s.service\n", dependency);
    }

    g_string_append(s, "\n[Service]\nType=oneshot\n");
    g_string_append(s, "RemainAfterExit=yes\n");
    g_string_append(s, cmds->str);

    g_string_free_to_file(s, rootdir, path, NULL);

    safe_mkdir_p_dir(link);
    if (symlink(path, link) < 0 && errno != EEXIST) {
        // LCOV_EXCL_START
        g_fprintf(stderr, "failed to create enablement symlink: %m\n");
        exit(1);
        // LCOV_EXCL_STOP
    }
}

#define OPENVSWITCH_OVS_VSCTL "/usr/bin/ovs-vsctl"
#define OPENVSWITCH_OVS_OFCTL "/usr/bin/ovs-ofctl"
#define append_systemd_cmd(s, command, ...) \
{ \
    g_string_append(s, "ExecStart="); \
    g_string_append_printf(s, command, __VA_ARGS__); \
    g_string_append(s, "\n"); \
}
#define append_systemd_stop(s, command, ...) \
{ \
    g_string_append(s, "ExecStop="); \
    g_string_append_printf(s, command, __VA_ARGS__); \
    g_string_append(s, "\n"); \
}

static char*
netplan_type_to_table_name(const NetplanDefType type)
{
    switch (type) {
        case NETPLAN_DEF_TYPE_BRIDGE:
            return "Bridge";
        case NETPLAN_DEF_TYPE_BOND:
            return "Port";
        default: /* For regular interfaces and others */
            return "Interface";
    }
}

static gboolean
netplan_type_is_physical(const NetplanDefType type)
{
    switch (type) {
        case NETPLAN_DEF_TYPE_ETHERNET:
        // case NETPLAN_DEF_TYPE_WIFI:
        // case NETPLAN_DEF_TYPE_MODEM:
            return TRUE;
        default:
            return FALSE;
    }
}

static void
write_ovs_additional_data(GHashTable *data, const char* type, const gchar* id, GString* cmds, const char* setting)
{
    GHashTableIter iter;
    gchar* key;
    gchar* value;

    g_hash_table_iter_init(&iter, data);
    while (g_hash_table_iter_next(&iter, (gpointer) &key, (gpointer) &value)) {
        /* XXX: we need to check what happens when an invalid key=value pair
            gets supplied here. We might want to handle this somehow. */
        append_systemd_cmd(cmds, OPENVSWITCH_OVS_VSCTL " set %s %s %s:%s=%s",
                           type, id, setting, key, value);
    }
}

static char*
write_ovs_bond_interfaces(const NetplanNetDefinition* def, GString* cmds)
{
    NetplanNetDefinition* tmp_nd;
    GHashTableIter iter;
    gchar* key;
    guint i = 0;
    GString* s = NULL;

    if (!def->bridge) {
        g_fprintf(stderr, "Bond %s needs to be a slave of an OpenVSwitch bridge\n", def->id);
        exit(1);
    }

    s = g_string_new(OPENVSWITCH_OVS_VSCTL " --may-exist add-bond");
    g_string_append_printf(s, " %s %s", def->bridge, def->id);

    g_hash_table_iter_init(&iter, netdefs);
    while (g_hash_table_iter_next(&iter, (gpointer) &key, (gpointer) &tmp_nd)) {
        if (!g_strcmp0(def->id, tmp_nd->bond)) {
            /* Append and count bond interfaces */
            g_string_append_printf(s, " %s", tmp_nd->id);
            i++;
        }
    }
    if (i < 2) {
        g_fprintf(stderr, "Bond %s needs to have at least 2 slave interfaces\n", def->id);
        exit(1);
    }

    append_systemd_cmd(cmds, s->str, def->bridge, def->id);
    append_systemd_stop(cmds, OPENVSWITCH_OVS_VSCTL " del-port %s", def->id);
    g_string_free(s, TRUE);
    return def->bridge;
}

static void
write_ovs_tag_netplan(const gchar* id, GString* cmds)
{
    /* Mark this port as created by netplan */
    append_systemd_cmd(cmds, OPENVSWITCH_OVS_VSCTL " set Port %s external-ids:netplan=true",
                       id);
}

static void
write_ovs_bond_mode(const NetplanNetDefinition* def, GString* cmds)
{
    /* OVS supports only "active-backup", "balance-tcp" and "balance-slb":
     * http://www.openvswitch.org/support/dist-docs/ovs-vswitchd.conf.db.5.txt */
    if (!strcmp(def->bond_params.mode, "active-backup") ||
        !strcmp(def->bond_params.mode, "balance-tcp") ||
        !strcmp(def->bond_params.mode, "balance-slb")) {
        append_systemd_cmd(cmds, OPENVSWITCH_OVS_VSCTL " set Port %s bond_mode=%s",
                           def->id, def->bond_params.mode);
    } else {
        g_fprintf(stderr, "%s: bond mode '%s' not supported by openvswitch\n",
                  def->id, def->bond_params.mode);
        exit(1);
    }
}

static void
write_ovs_bridge_interfaces(const NetplanNetDefinition* def, GString* cmds)
{
    NetplanNetDefinition* tmp_nd;
    GHashTableIter iter;
    gchar* key;

    append_systemd_cmd(cmds, OPENVSWITCH_OVS_VSCTL " --may-exist add-br %s", def->id);

    g_hash_table_iter_init(&iter, netdefs);
    while (g_hash_table_iter_next(&iter, (gpointer) &key, (gpointer) &tmp_nd)) {
        /* OVS bonds will connect to their OVS bridge and create the interface/port themselves */
        if (tmp_nd->type != NETPLAN_DEF_TYPE_BOND && !g_strcmp0(def->id, tmp_nd->bridge)) {
            append_systemd_cmd(cmds,  OPENVSWITCH_OVS_VSCTL " --may-exist add-port %s %s", def->id, tmp_nd->id);
            append_systemd_stop(cmds, OPENVSWITCH_OVS_VSCTL " del-port %s %s", def->id, tmp_nd->id);
        }
    }

    append_systemd_stop(cmds, OPENVSWITCH_OVS_VSCTL " del-br %s", def->id);
}

static void
write_ovs_protocols(const NetplanOVSSettings* ovs_settings, const gchar* bridge, GString* cmds)
{
    GString* s = g_string_new(g_array_index(ovs_settings->protocols, char*, 0));

    for (unsigned i = 1; i < ovs_settings->protocols->len; ++i)
        g_string_append_printf(s, ",%s", g_array_index(ovs_settings->protocols, char*, i));

    /* This is typically done per-bridge, but OVS also allows setting protocols
       for when establishing an OpenFlow session. */
    if (bridge) {
        append_systemd_cmd(cmds, OPENVSWITCH_OVS_VSCTL " set Bridge %s protocols=%s", bridge, s->str);
    }
    else {
        append_systemd_cmd(cmds, OPENVSWITCH_OVS_OFCTL " -O %s", s->str);
    }

    g_string_free(s, TRUE);
}

static gboolean
check_ovs_ssl(gchar* target)
{
    /* Check if target needs ssl */
    if (g_str_has_prefix(target, "ssl:") || g_str_has_prefix(target, "pssl:")) {
        /* Check if SSL is configured in ovs_settings_global.ssl */
        if (!ovs_settings_global.ssl.ca_certificate || !ovs_settings_global.ssl.client_certificate ||
            !ovs_settings_global.ssl.client_key) {
            g_fprintf(stderr, "ERROR: openvswitch bridge controller target '%s' needs SSL configuration, but global 'openvswitch.ssl' settings are not set\n", target);
            exit(1);
        }
        return TRUE;
    }
    return FALSE;
}

static void
write_ovs_bridge_controller_targets(const NetplanOVSController* controller, const gchar* bridge, GString* cmds)
{
    gchar* target = g_array_index(controller->addresses, char*, 0);
    gboolean needs_ssl = check_ovs_ssl(target);
    GString* s = g_string_new(target);

    for (unsigned i = 1; i < controller->addresses->len; ++i) {
        target = g_array_index(controller->addresses, char*, i);
        if (!needs_ssl)
            needs_ssl = check_ovs_ssl(target);
        g_string_append_printf(s, " %s", target);
    }

    append_systemd_cmd(cmds, OPENVSWITCH_OVS_VSCTL " set-controller %s %s", bridge, s->str);
    g_string_free(s, TRUE);
}

/**
 * Generate the OpenVSwitch systemd units for configuration of the selected netdef
 * @rootdir: If not %NULL, generate configuration in this root directory
 *           (useful for testing).
 */
void
write_ovs_conf(const NetplanNetDefinition* def, const char* rootdir)
{
    GString* cmds = g_string_new(NULL);
    g_autofree gchar* id_escaped = NULL;
    gchar* dependency = NULL;
    const char* type = netplan_type_to_table_name(def->type);
    g_autofree char* base_config_path = NULL;

    id_escaped = systemd_escape(def->id);

    /* TODO: error out on non-existing ovs-vsctl tool */
    /* TODO: maybe dynamically query the ovs-vsctl tool path? */

    /* For other, more OVS specific settings, we expect the backend to be set to OVS.
     * The OVS backend is implicitly set, if an interface contains an empty "openvswitch: {}"
     * key, or an "openvswitch:" key containing only "external-ids" or "other-config". */
    if (def->backend == NETPLAN_BACKEND_OVS) {
        switch (def->type) {
            case NETPLAN_DEF_TYPE_BOND:
                dependency = write_ovs_bond_interfaces(def, cmds);
                write_ovs_tag_netplan(def->id, cmds);
                /* Set LACP mode, default to "off" */
                append_systemd_cmd(cmds, OPENVSWITCH_OVS_VSCTL " set Port %s lacp=%s",
                                   def->id, def->ovs_settings.lacp? def->ovs_settings.lacp : "off");
                if (def->bond_params.mode) {
                    write_ovs_bond_mode(def, cmds);
                }
                break;

            case NETPLAN_DEF_TYPE_BRIDGE:
                write_ovs_bridge_interfaces(def, cmds);
                write_ovs_tag_netplan(def->id, cmds);
                /* Set fail-mode, default to "standalone" */
                append_systemd_cmd(cmds, OPENVSWITCH_OVS_VSCTL " set-fail-mode %s %s",
                                   def->id, def->ovs_settings.fail_mode? def->ovs_settings.fail_mode : "standalone");
                /* Enable/disable mcast-snooping */ 
                append_systemd_cmd(cmds, OPENVSWITCH_OVS_VSCTL " set Bridge %s mcast_snooping_enable=%s",
                                   def->id, def->ovs_settings.mcast_snooping? "true" : "false");
                /* Enable/disable rstp */
                append_systemd_cmd(cmds, OPENVSWITCH_OVS_VSCTL " set Bridge %s rstp_enable=%s",
                                   def->id, def->ovs_settings.rstp? "true" : "false");
                /* Set protocols */
                if (def->ovs_settings.protocols && def->ovs_settings.protocols->len > 0) {
                    write_ovs_protocols(&(def->ovs_settings), def->id, cmds);
                }
                /* Set controller target addresses */
                if (def->ovs_settings.controller.addresses && def->ovs_settings.controller.addresses->len > 0) {
                    write_ovs_bridge_controller_targets(&(def->ovs_settings.controller), def->id, cmds);
                    /* Set controller connection mode, only applicable if at least one controller target address was set */
                    if (def->ovs_settings.controller.connection_mode)
                        append_systemd_cmd(cmds, OPENVSWITCH_OVS_VSCTL " set controller %s connection-mode=%s", def->id, def->ovs_settings.controller.connection_mode);
                }
                break;

            case NETPLAN_DEF_TYPE_PORT:
                g_assert(def->peer);
                dependency = def->bridge?: def->bond;
                if (!dependency) {
                    g_fprintf(stderr, "%s: OpenVSwitch patch port needs to be assigned to a bridge/bond\n", def->id);
                    exit(1);
                }
                append_systemd_cmd(cmds, OPENVSWITCH_OVS_VSCTL " set Interface %s type=patch", def->id);
                append_systemd_cmd(cmds, OPENVSWITCH_OVS_VSCTL " set Interface %s options:peer=%s", def->id, def->peer);
                append_systemd_stop(cmds, OPENVSWITCH_OVS_VSCTL " --if-exists del-port %s", def->id);
                break;

<<<<<<< HEAD
            case NETPLAN_DEF_TYPE_VLAN:
                g_assert(def->vlan_link);
                dependency = def->vlan_link->id;
                /* Create a fake VLAN bridge */
                append_systemd_cmd(cmds, OPENVSWITCH_OVS_VSCTL " --may-exist add-br %s %s %i", def->id, def->vlan_link->id, def->vlan_id)
                append_systemd_stop(cmds, OPENVSWITCH_OVS_VSCTL " del-br %s", def->id);
                write_ovs_tag_netplan(def->id, cmds);
                break;

            default: g_assert_not_reached(); // LCOV_EXCL_LINE
=======
            default:
                g_fprintf(stderr, "%s: This device type is not supported with the OpenVSwitch backend\n", def->id);
                exit(1);
                break;
>>>>>>> b59cded4
        }

        /* Try writing out a base config */
        base_config_path = g_strjoin(NULL, "run/systemd/network/10-netplan-", id_escaped, NULL);
        write_network_file(def, rootdir, base_config_path);
    } else {
        g_debug("openvswitch: definition %s is not for us (backend %i)", def->id, def->backend);
    }

    /* Set "external-ids" and "other-config" after NETPLAN_BACKEND_OVS interfaces, as bonds,
     * bridges, etc. might just be created before.*/

    /* Common OVS settings can be specified even for non-OVS interfaces */
    if (def->ovs_settings.external_ids && g_hash_table_size(def->ovs_settings.external_ids) > 0) {
        write_ovs_additional_data(def->ovs_settings.external_ids, type,
                                  def->id, cmds, "external-ids");
    }

    if (def->ovs_settings.other_config && g_hash_table_size(def->ovs_settings.other_config) > 0) {
        write_ovs_additional_data(def->ovs_settings.other_config, type,
                                  def->id, cmds, "other-config");
    }

    /* If we need to configure anything for this netdef, write the required systemd unit */
    if (cmds->len > 0)
        write_ovs_systemd_unit(id_escaped, cmds, rootdir, netplan_type_is_physical(def->type), dependency);
    g_string_free(cmds, TRUE);
}

/**
 * Finalize the OpenVSwitch configuration (global config)
 */
void
write_ovs_conf_finish(const char* rootdir)
{
    GString* cmds = g_string_new(NULL);

    /* Global external-ids and other-config settings */
    if (ovs_settings_global.external_ids && g_hash_table_size(ovs_settings_global.external_ids) > 0) {
        write_ovs_additional_data(ovs_settings_global.external_ids, "open_vswitch",
                                  ".", cmds, "external-ids");
    }

    if (ovs_settings_global.other_config && g_hash_table_size(ovs_settings_global.other_config) > 0) {
        write_ovs_additional_data(ovs_settings_global.other_config, "open_vswitch",
                                  ".", cmds, "other-config");
    }

    if (ovs_settings_global.protocols && ovs_settings_global.protocols->len > 0) {
        write_ovs_protocols(&ovs_settings_global, NULL, cmds);
    }

    if (ovs_settings_global.ssl.client_key && ovs_settings_global.ssl.client_certificate &&
        ovs_settings_global.ssl.ca_certificate) {
        append_systemd_cmd(cmds, OPENVSWITCH_OVS_VSCTL " set-ssl %s %s %s",
                           ovs_settings_global.ssl.client_key,
                           ovs_settings_global.ssl.client_certificate,
                           ovs_settings_global.ssl.ca_certificate);
    }

    /* TODO: Add any additional base OVS config we might need */

    if (cmds->len > 0)
        write_ovs_systemd_unit("global", cmds, rootdir, FALSE, NULL);
    g_string_free(cmds, TRUE);
}

/**
 * Clean up all generated configurations in @rootdir from previous runs.
 */
void
cleanup_ovs_conf(const char* rootdir)
{
    unlink_glob(rootdir, "/run/systemd/system/systemd-networkd.service.wants/netplan-ovs-*.service");
    unlink_glob(rootdir, "/run/systemd/system/netplan-ovs-*.service");
}<|MERGE_RESOLUTION|>--- conflicted
+++ resolved
@@ -326,7 +326,6 @@
                 append_systemd_stop(cmds, OPENVSWITCH_OVS_VSCTL " --if-exists del-port %s", def->id);
                 break;
 
-<<<<<<< HEAD
             case NETPLAN_DEF_TYPE_VLAN:
                 g_assert(def->vlan_link);
                 dependency = def->vlan_link->id;
@@ -336,13 +335,10 @@
                 write_ovs_tag_netplan(def->id, cmds);
                 break;
 
-            default: g_assert_not_reached(); // LCOV_EXCL_LINE
-=======
             default:
                 g_fprintf(stderr, "%s: This device type is not supported with the OpenVSwitch backend\n", def->id);
                 exit(1);
                 break;
->>>>>>> b59cded4
         }
 
         /* Try writing out a base config */
